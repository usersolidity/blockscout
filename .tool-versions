<<<<<<< HEAD
elixir 1.9.1
erlang 22.0.7
nodejs 10.11.0
=======
elixir 1.9.4
erlang 22.2
nodejs 12.14.1
>>>>>>> d31fcb5f
<|MERGE_RESOLUTION|>--- conflicted
+++ resolved
@@ -1,9 +1,3 @@
-<<<<<<< HEAD
-elixir 1.9.1
-erlang 22.0.7
-nodejs 10.11.0
-=======
 elixir 1.9.4
 erlang 22.2
-nodejs 12.14.1
->>>>>>> d31fcb5f
+nodejs 12.14.1