--- conflicted
+++ resolved
@@ -70,14 +70,10 @@
       # Tracing
       {:spandex, "~> 3.0"},
       # `:spandex` integration with Datadog
-<<<<<<< HEAD
-      {:spandex_datadog, "~> 0.4.0"},
+      {:spandex_datadog, "~> 1.0"},
       # Log json format
       {:logger_json, "~> 3.2"},
       {:jason, "~> 1.1"}
-=======
-      {:spandex_datadog, "~> 1.0"}
->>>>>>> 72dae244
     ]
   end
 
