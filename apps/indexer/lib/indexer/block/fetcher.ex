defmodule Indexer.Block.Fetcher do
  @moduledoc """
  Fetches and indexes block ranges.
  """

  use Spandex.Decorators

  require Logger

  import EthereumJSONRPC, only: [quantity_to_integer: 1]

  alias EthereumJSONRPC.{Blocks, FetchedBeneficiaries}
<<<<<<< HEAD
  alias Explorer.{Chain, Market}
=======
>>>>>>> c6408557
  alias Explorer.Chain.{Address, Block, Hash, Import, Transaction}
  alias Explorer.Chain.Cache.Blocks, as: BlocksCache
  alias Explorer.Chain.Cache.{Accounts, BlockNumber, PendingTransactions, Transactions, Uncles}
  alias Indexer.Block.Fetcher.Receipts

  alias Explorer.Celo.AccountReader

  alias Indexer.Fetcher.{
    BlockReward,
    CeloAccount,
    CeloValidator,
    CeloValidatorGroup,
    CeloValidatorHistory,
    CoinBalance,
    ContractCode,
    InternalTransaction,
    ReplacedTransaction,
    Token,
    TokenBalance,
    TokenInstance,
    UncleBlock
  }

  alias Indexer.Tracer

  alias Indexer.Transform.{
    AddressCoinBalances,
    Addresses,
    AddressTokenBalances,
    CeloAccounts,
    MintTransfers,
    TokenTransfers
  }

  alias Indexer.Transform.Blocks, as: TransformBlocks

  @type address_hash_to_fetched_balance_block_number :: %{String.t() => Block.block_number()}

  @type t :: %__MODULE__{}

  @doc """
  Calculates the balances and internal transactions and imports those with the given data.
  """
  @callback import(
              t,
              %{
                address_hash_to_fetched_balance_block_number: address_hash_to_fetched_balance_block_number,
                addresses: Import.Runner.options(),
                address_coin_balances: Import.Runner.options(),
                address_token_balances: Import.Runner.options(),
                blocks: Import.Runner.options(),
                block_second_degree_relations: Import.Runner.options(),
                block_rewards: Import.Runner.options(),
                broadcast: term(),
                logs: Import.Runner.options(),
                token_transfers: Import.Runner.options(),
                tokens: Import.Runner.options(),
                transactions: Import.Runner.options(),
                celo_accounts: Import.Runner.options()
              }
            ) :: Import.all_result()

  # These are all the *default* values for options.
  # DO NOT use them directly in the code.  Get options from `state`.

  @receipts_batch_size 250
  @receipts_concurrency 10

  @doc false
  def default_receipts_batch_size, do: @receipts_batch_size

  @doc false
  def default_receipts_concurrency, do: @receipts_concurrency

  @enforce_keys ~w(json_rpc_named_arguments)a
  defstruct broadcast: nil,
            callback_module: nil,
            json_rpc_named_arguments: nil,
            receipts_batch_size: @receipts_batch_size,
            receipts_concurrency: @receipts_concurrency

  @doc """
  Required named arguments

    * `:json_rpc_named_arguments` - `t:EthereumJSONRPC.json_rpc_named_arguments/0` passed to
        `EthereumJSONRPC.json_rpc/2`.

  The follow options can be overridden:

    * `:receipts_batch_size` - The number of receipts to request in one call to the JSONRPC.  Defaults to
      `#{@receipts_batch_size}`.  Receipt requests also include the logs for when the transaction was collated into the
      block.  *These logs are not paginated.*
    * `:receipts_concurrency` - The number of concurrent requests of `:receipts_batch_size` to allow against the JSONRPC
      **for each block range**.  Defaults to `#{@receipts_concurrency}`.  *Each transaction only has one receipt.*

  """
  def new(named_arguments) when is_map(named_arguments) do
    struct!(__MODULE__, named_arguments)
  end

  defp process_extra_logs(extra_logs) do
    e_logs =
      extra_logs
      |> Enum.filter(fn %{transaction_hash: tx_hash, block_hash: block_hash} ->
        tx_hash == block_hash
      end)
      |> Enum.map(fn log ->
        Map.put(log, :transaction_hash, nil)
      end)

    e_logs
  end

  defp add_gold_token_balances(gold_token, addresses, acc) do
    Enum.reduce(addresses, acc, fn
      %{fetched_coin_balance_block_number: bn, hash: hash}, acc ->
        MapSet.put(acc, %{address_hash: hash, token_contract_address_hash: gold_token, block_number: bn})

      _, acc ->
        acc
    end)
  end

  defp config(key) do
    Application.get_env(:indexer, __MODULE__, [])[key]
  end

  @decorate span(tracer: Tracer)
  @spec fetch_and_import_range(t, Range.t()) ::
          {:ok, %{inserted: %{}, errors: [EthereumJSONRPC.Transport.error()]}}
          | {:error,
             {step :: atom(), reason :: [%Ecto.Changeset{}] | term()}
             | {step :: atom(), failed_value :: term(), changes_so_far :: term()}}
  def fetch_and_import_range(
        %__MODULE__{
          broadcast: _broadcast,
          callback_module: callback_module,
          json_rpc_named_arguments: json_rpc_named_arguments
        } = state,
        _..last_block = range
      )
      when callback_module != nil do
    with {:blocks,
          {:ok,
           %Blocks{
             blocks_params: blocks_params,
             transactions_params: transactions_params_without_receipts,
             block_second_degree_relations_params: block_second_degree_relations_params,
             errors: blocks_errors
           }}} <- {:blocks, EthereumJSONRPC.fetch_blocks_by_range(range, json_rpc_named_arguments)},
         blocks = TransformBlocks.transform_blocks(blocks_params),
         {:ok, %{logs: extra_logs}} <- EthereumJSONRPC.fetch_logs(range, json_rpc_named_arguments),
         {:receipts, {:ok, receipt_params}} <- {:receipts, Receipts.fetch(state, transactions_params_without_receipts)},
         %{logs: tx_logs, receipts: receipts} = receipt_params,
         logs = tx_logs ++ process_extra_logs(extra_logs),
         transactions_with_receipts = Receipts.put(transactions_params_without_receipts, receipts),
         %{token_transfers: normal_token_transfers, tokens: normal_tokens} = TokenTransfers.parse(logs),
         gold_token_enabled = config(:enable_gold_token),
         {:read_token_address, {:ok, gold_token}} <-
           {:read_token_address,
            if gold_token_enabled do
              AccountReader.get_address("GoldToken")
            else
              {:ok, nil}
            end},
         {:read_stable_token_address, {:ok, stable_token}} <-
           {:read_stable_token_address,
            if gold_token_enabled do
              AccountReader.get_address("StableToken")
            else
              {:ok, nil}
            end},
         # TODO: handle non-gold transaction fees
         # %{token_transfers: fee_token_transfers, tokens: fee_tokens} =
         # TokenTransfers.parse_fees(transactions_with_receipts),
         fee_tokens = [],
         fee_token_transfers = [],
         %{
           accounts: celo_accounts,
           validators: celo_validators,
           validator_groups: celo_validator_groups,
           signers: signers,
           attestations_fulfilled: attestations_fulfilled,
           attestations_requested: attestations_requested,
           exchange_rates: exchange_rates,
           account_names: account_names
         } = CeloAccounts.parse(logs),
         market_history =
           exchange_rates
           |> Enum.filter(fn el -> "0x" <> Base.encode16(el.token, case: :lower) == stable_token end)
           |> Enum.map(fn %{rate: rate, stamp: time} ->
             inv_rate = Decimal.from_float(1 / rate)
             date = DateTime.to_date(DateTime.from_unix!(time))
             %{opening_price: inv_rate, closing_price: inv_rate, date: date}
           end),
         exchange_rates =
           (if Enum.count(exchange_rates) > 0 and gold_token != nil do
              [%{token: gold_token, rate: 1.0} | exchange_rates]
            else
              []
            end),
         %{mint_transfers: mint_transfers} = MintTransfers.parse(logs),
         %FetchedBeneficiaries{params_set: beneficiary_params_set, errors: beneficiaries_errors} =
           fetch_beneficiaries(blocks, json_rpc_named_arguments),
         tokens =
           fee_tokens ++
             normal_tokens ++
             (if gold_token_enabled do
                [%{contract_address_hash: gold_token, type: "ERC-20"}]
              else
                []
              end),
         token_transfers = fee_token_transfers ++ normal_token_transfers,
         addresses =
           Addresses.extract_addresses(%{
             block_reward_contract_beneficiaries: MapSet.to_list(beneficiary_params_set),
             blocks: blocks,
             logs: logs,
             mint_transfers: mint_transfers,
             token_transfers: token_transfers,
             transactions: transactions_with_receipts,
             # The address of the Gold token has to be added to the addresses table
             gold_token:
               if gold_token_enabled do
                 [%{hash: gold_token, block_number: last_block}]
               else
                 []
               end
           }),
         coin_balances_params_set =
           %{
             beneficiary_params: MapSet.to_list(beneficiary_params_set),
             blocks_params: blocks,
             logs_params: logs,
             transactions_params: transactions_with_receipts
           }
           |> AddressCoinBalances.params_set(),
         beneficiaries_with_gas_payment <-
           beneficiary_params_set
           |> add_gas_payments(transactions_with_receipts)
           |> BlockReward.reduce_uncle_rewards(),
         address_token_balances_from_transfers =
           AddressTokenBalances.params_set(%{token_transfers_params: token_transfers}),
         # Also update the Gold token balances
         address_token_balances =
           (if gold_token_enabled do
              add_gold_token_balances(gold_token, addresses, address_token_balances_from_transfers)
            else
              address_token_balances_from_transfers
            end),
         {:ok, inserted} <-
           __MODULE__.import(
             state,
             %{
               addresses: %{params: addresses},
               address_coin_balances: %{params: coin_balances_params_set},
               address_token_balances: %{params: address_token_balances},
               blocks: %{params: blocks},
               block_second_degree_relations: %{params: block_second_degree_relations_params},
               block_rewards: %{errors: beneficiaries_errors, params: beneficiaries_with_gas_payment},
               logs: %{params: logs},
               account_names: %{params: account_names},
               celo_signers: %{params: signers},
               token_transfers: %{params: token_transfers},
               tokens: %{on_conflict: :nothing, params: tokens},
               transactions: %{params: transactions_with_receipts},
               exchange_rate: %{params: exchange_rates}
             }
           ) do
      result = {:ok, %{inserted: inserted, errors: blocks_errors}}

      accounts = Enum.dedup(celo_accounts ++ attestations_fulfilled ++ attestations_requested)

      async_import_celo_accounts(%{
        celo_accounts: %{params: accounts, requested: attestations_requested, fulfilled: attestations_fulfilled}
      })

      Market.bulk_insert_history(market_history)

      async_import_celo_validators(%{celo_validators: %{params: celo_validators}})
      async_import_celo_validator_groups(%{celo_validator_groups: %{params: celo_validator_groups}})
      async_import_celo_validator_history(range)

      update_block_cache(inserted[:blocks])
      update_transactions_cache(inserted[:transactions], inserted[:fork_transactions])
      update_addresses_cache(inserted[:addresses])
      update_uncles_cache(inserted[:block_second_degree_relations])
      result
    else
      {step, {:error, reason}} -> {:error, {step, reason}}
      {step, :error} -> {:error, {step, "Unknown error"}}
      {:import, {:error, step, failed_value, changes_so_far}} -> {:error, {step, failed_value, changes_so_far}}
    end
  end

  defp update_block_cache([]), do: :ok

  defp update_block_cache(blocks) when is_list(blocks) do
    {min_block, max_block} = Enum.min_max_by(blocks, & &1.number)

    BlockNumber.update_all(max_block.number)
    BlockNumber.update_all(min_block.number)
    BlocksCache.update(blocks)
  end

  defp update_block_cache(_), do: :ok

  defp update_transactions_cache(transactions, forked_transactions) do
    Transactions.update(transactions)
    PendingTransactions.update_pending(transactions)
    PendingTransactions.update_pending(forked_transactions)
  end

  defp update_addresses_cache(addresses), do: Accounts.drop(addresses)

  defp update_uncles_cache(updated_relations) do
    Uncles.update_from_second_degree_relations(updated_relations)
  end

  def import(
        %__MODULE__{broadcast: broadcast, callback_module: callback_module} = state,
        options
      )
      when is_map(options) do
    {address_hash_to_fetched_balance_block_number, import_options} =
      pop_address_hash_to_fetched_balance_block_number(options)

    options_with_broadcast =
      Map.merge(
        import_options,
        %{
          address_hash_to_fetched_balance_block_number: address_hash_to_fetched_balance_block_number,
          broadcast: broadcast
        }
      )

    callback_module.import(state, options_with_broadcast)
  end

  def async_import_token_instances(%{token_transfers: token_transfers}) do
    TokenInstance.async_fetch(token_transfers)
  end

  def async_import_token_instances(_), do: :ok

  def async_import_block_rewards([]), do: :ok

  def async_import_block_rewards(errors) when is_list(errors) do
    errors
    |> block_reward_errors_to_block_numbers()
    |> BlockReward.async_fetch()
  end

  def async_import_coin_balances(%{addresses: addresses}, %{
        address_hash_to_fetched_balance_block_number: address_hash_to_block_number
      }) do
    addresses
    |> Enum.map(fn %Address{hash: address_hash} ->
      block_number = Map.fetch!(address_hash_to_block_number, to_string(address_hash))
      %{address_hash: address_hash, block_number: block_number}
    end)
    |> CoinBalance.async_fetch_balances()
  end

  def async_import_coin_balances(_, _), do: :ok

  def async_import_created_contract_codes(%{transactions: transactions}) do
    transactions
    |> Enum.flat_map(fn
      %Transaction{
        block_number: block_number,
        hash: hash,
        created_contract_address_hash: %Hash{} = created_contract_address_hash,
        created_contract_code_indexed_at: nil
      } ->
        [%{block_number: block_number, hash: hash, created_contract_address_hash: created_contract_address_hash}]

      %Transaction{created_contract_address_hash: nil} ->
        []
    end)
    |> ContractCode.async_fetch(10_000)
  end

  def async_import_created_contract_codes(_), do: :ok

  def async_import_internal_transactions(%{blocks: blocks}) do
    blocks
    |> Enum.map(fn %Block{number: block_number} -> block_number end)
    |> InternalTransaction.async_fetch(10_000)
  end

  def async_import_internal_transactions(_), do: :ok

  def async_import_tokens(%{tokens: tokens}) do
    tokens
    |> Enum.map(& &1.contract_address_hash)
    |> Token.async_fetch()
  end

  def async_import_tokens(_), do: :ok

  def async_import_token_balances(%{address_token_balances: token_balances}) do
    TokenBalance.async_fetch(token_balances)
  end

  def async_import_token_balances(_), do: :ok

  def async_import_celo_accounts(%{celo_accounts: accounts}) do
    CeloAccount.async_fetch(accounts)
  end

  def async_import_celo_accounts(_), do: :ok

  def async_import_celo_validators(%{celo_validators: accounts}) do
    CeloValidator.async_fetch(accounts)
  end

  def async_import_celo_validators(_), do: :ok

  def async_import_celo_validator_history(range) do
    CeloValidatorHistory.async_fetch(range)
  end

  def async_import_celo_validator_groups(%{celo_validator_groups: accounts}) do
    CeloValidatorGroup.async_fetch(accounts)
  end

  def async_import_celo_validator_groups(_), do: :ok

  def async_import_uncles(%{block_second_degree_relations: block_second_degree_relations}) do
    UncleBlock.async_fetch_blocks(block_second_degree_relations)
  end

  def async_import_uncles(_), do: :ok

  def async_import_replaced_transactions(%{transactions: transactions}) do
    transactions
    |> Enum.flat_map(fn
      %Transaction{block_hash: %Hash{} = block_hash, nonce: nonce, from_address_hash: %Hash{} = from_address_hash} ->
        [%{block_hash: block_hash, nonce: nonce, from_address_hash: from_address_hash}]

      %Transaction{block_hash: nil} ->
        []
    end)
    |> ReplacedTransaction.async_fetch(10_000)
  end

  def async_import_replaced_transactions(_), do: :ok

  defp block_reward_errors_to_block_numbers(block_reward_errors) when is_list(block_reward_errors) do
    Enum.map(block_reward_errors, &block_reward_error_to_block_number/1)
  end

  defp block_reward_error_to_block_number(%{data: %{block_number: block_number}}) when is_integer(block_number) do
    block_number
  end

  defp block_reward_error_to_block_number(%{data: %{block_quantity: block_quantity}}) when is_binary(block_quantity) do
    quantity_to_integer(block_quantity)
  end

  defp fetch_beneficiaries(blocks, json_rpc_named_arguments) do
    hash_string_by_number =
      Enum.into(blocks, %{}, fn %{number: number, hash: hash_string}
                                when is_integer(number) and is_binary(hash_string) ->
        {number, hash_string}
      end)

    hash_string_by_number
    |> Map.keys()
    |> EthereumJSONRPC.fetch_beneficiaries(json_rpc_named_arguments)
    |> case do
      {:ok, %FetchedBeneficiaries{params_set: params_set} = fetched_beneficiaries} ->
        consensus_params_set = consensus_params_set(params_set, hash_string_by_number)

        %FetchedBeneficiaries{fetched_beneficiaries | params_set: consensus_params_set}

      {:error, reason} ->
        Logger.error(fn -> ["Could not fetch beneficiaries: ", inspect(reason)] end)

        error =
          case reason do
            %{code: code, message: message} -> %{code: code, message: message}
            _ -> %{code: -1, message: inspect(reason)}
          end

        errors =
          Enum.map(hash_string_by_number, fn {number, _} when is_integer(number) ->
            Map.put(error, :data, %{block_number: number})
          end)

        %FetchedBeneficiaries{errors: errors}

      :ignore ->
        %FetchedBeneficiaries{}
    end
  end

  defp consensus_params_set(params_set, hash_string_by_number) do
    params_set
    |> Enum.filter(fn %{block_number: block_number, block_hash: block_hash_string}
                      when is_integer(block_number) and is_binary(block_hash_string) ->
      case Map.fetch!(hash_string_by_number, block_number) do
        ^block_hash_string ->
          true

        other_block_hash_string ->
          Logger.debug(fn ->
            [
              "fetch beneficiaries reported block number (",
              to_string(block_number),
              ") maps to different (",
              other_block_hash_string,
              ") block hash than the one from getBlock (",
              block_hash_string,
              "). A reorg has occurred."
            ]
          end)

          false
      end
    end)
    |> Enum.into(MapSet.new())
  end

  defp add_gas_payments(beneficiaries, transactions) do
    transactions_by_block_number = Enum.group_by(transactions, & &1.block_number)

    Enum.map(beneficiaries, fn beneficiary ->
      case beneficiary.address_type do
        :validator ->
          gas_payment = gas_payment(beneficiary, transactions_by_block_number)

          "0x" <> minted_hex = beneficiary.reward
          {minted, _} = Integer.parse(minted_hex, 16)

          %{beneficiary | reward: minted + gas_payment}

        _ ->
          beneficiary
      end
    end)
  end

  defp gas_payment(transactions) when is_list(transactions) do
    transactions
    |> Stream.map(&(&1.gas_used * &1.gas_price))
    |> Enum.sum()
  end

  defp gas_payment(%{block_number: block_number}, transactions_by_block_number)
       when is_map(transactions_by_block_number) do
    case Map.fetch(transactions_by_block_number, block_number) do
      {:ok, transactions} -> gas_payment(transactions)
      :error -> 0
    end
  end

  # `fetched_balance_block_number` is needed for the `CoinBalanceFetcher`, but should not be used for `import` because the
  # balance is not known yet.
  defp pop_address_hash_to_fetched_balance_block_number(options) do
    {address_hash_fetched_balance_block_number_pairs, import_options} =
      get_and_update_in(options, [:addresses, :params, Access.all()], &pop_hash_fetched_balance_block_number/1)

    address_hash_to_fetched_balance_block_number = Map.new(address_hash_fetched_balance_block_number_pairs)

    {address_hash_to_fetched_balance_block_number, import_options}
  end

  defp pop_hash_fetched_balance_block_number(
         %{
           fetched_coin_balance_block_number: fetched_coin_balance_block_number,
           hash: hash
         } = address_params
       ) do
    {{hash, fetched_coin_balance_block_number}, Map.delete(address_params, :fetched_coin_balance_block_number)}
  end
end<|MERGE_RESOLUTION|>--- conflicted
+++ resolved
@@ -10,10 +10,7 @@
   import EthereumJSONRPC, only: [quantity_to_integer: 1]
 
   alias EthereumJSONRPC.{Blocks, FetchedBeneficiaries}
-<<<<<<< HEAD
   alias Explorer.{Chain, Market}
-=======
->>>>>>> c6408557
   alias Explorer.Chain.{Address, Block, Hash, Import, Transaction}
   alias Explorer.Chain.Cache.Blocks, as: BlocksCache
   alias Explorer.Chain.Cache.{Accounts, BlockNumber, PendingTransactions, Transactions, Uncles}
@@ -31,6 +28,7 @@
     ContractCode,
     InternalTransaction,
     ReplacedTransaction,
+    StakingPools,
     Token,
     TokenBalance,
     TokenInstance,
@@ -81,6 +79,7 @@
 
   @receipts_batch_size 250
   @receipts_concurrency 10
+  @geth_block_limit 128
 
   @doc false
   def default_receipts_batch_size, do: @receipts_batch_size
@@ -153,7 +152,7 @@
           callback_module: callback_module,
           json_rpc_named_arguments: json_rpc_named_arguments
         } = state,
-        _..last_block = range
+        _.._ = range
       )
       when callback_module != nil do
     with {:blocks,
@@ -391,6 +390,9 @@
       } ->
         [%{block_number: block_number, hash: hash, created_contract_address_hash: created_contract_address_hash}]
 
+      %Transaction{internal_transactions_indexed_at: %DateTime{}} ->
+        []
+
       %Transaction{created_contract_address_hash: nil} ->
         []
     end)
