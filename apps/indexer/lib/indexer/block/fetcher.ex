defmodule Indexer.Block.Fetcher do
  @moduledoc """
  Fetches and indexes block ranges.
  """

  use Spandex.Decorators

  require Logger

  import EthereumJSONRPC, only: [quantity_to_integer: 1]

  alias EthereumJSONRPC.{Blocks, FetchedBeneficiaries}
<<<<<<< HEAD
  alias Explorer.Market
=======
  alias Explorer.Chain
>>>>>>> 815bf885
  alias Explorer.Chain.{Address, Block, Hash, Import, Transaction}
  alias Explorer.Chain.Block.Reward
  alias Explorer.Chain.Cache.Blocks, as: BlocksCache
  alias Explorer.Chain.Cache.{Accounts, BlockNumber, Transactions, Uncles}
  alias Indexer.Block.Fetcher.Receipts

  alias Explorer.Celo.Util

  alias Indexer.Fetcher.{
    BlockReward,
    CeloAccount,
    CeloValidator,
    CeloValidatorGroup,
    CeloValidatorHistory,
    CeloVoterRewards,
    CeloVoters,
    CoinBalance,
    ContractCode,
    InternalTransaction,
    ReplacedTransaction,
    #    StakingPools,
    Token,
    TokenBalance,
    TokenInstance,
    UncleBlock
  }

  alias Indexer.Tracer

  alias Indexer.Transform.{
    AddressCoinBalances,
    Addresses,
    AddressTokenBalances,
    CeloAccounts,
    MintTransfers,
    TokenTransfers
  }

  alias Indexer.Transform.Blocks, as: TransformBlocks

  @type address_hash_to_fetched_balance_block_number :: %{String.t() => Block.block_number()}

  @type t :: %__MODULE__{}

  @doc """
  Calculates the balances and internal transactions and imports those with the given data.
  """
  @callback import(
              t,
              %{
                address_hash_to_fetched_balance_block_number: address_hash_to_fetched_balance_block_number,
                addresses: Import.Runner.options(),
                address_coin_balances: Import.Runner.options(),
                address_token_balances: Import.Runner.options(),
                blocks: Import.Runner.options(),
                block_second_degree_relations: Import.Runner.options(),
                block_rewards: Import.Runner.options(),
                broadcast: term(),
                logs: Import.Runner.options(),
                token_transfers: Import.Runner.options(),
                tokens: Import.Runner.options(),
                transactions: Import.Runner.options(),
                celo_accounts: Import.Runner.options()
              }
            ) :: Import.all_result()

  # These are all the *default* values for options.
  # DO NOT use them directly in the code.  Get options from `state`.

  @receipts_batch_size 250
  @receipts_concurrency 10

  @doc false
  def default_receipts_batch_size, do: @receipts_batch_size

  @doc false
  def default_receipts_concurrency, do: @receipts_concurrency

  @enforce_keys ~w(json_rpc_named_arguments)a
  defstruct broadcast: nil,
            callback_module: nil,
            json_rpc_named_arguments: nil,
            receipts_batch_size: @receipts_batch_size,
            receipts_concurrency: @receipts_concurrency

  @doc """
  Required named arguments

    * `:json_rpc_named_arguments` - `t:EthereumJSONRPC.json_rpc_named_arguments/0` passed to
        `EthereumJSONRPC.json_rpc/2`.

  The follow options can be overridden:

    * `:receipts_batch_size` - The number of receipts to request in one call to the JSONRPC.  Defaults to
      `#{@receipts_batch_size}`.  Receipt requests also include the logs for when the transaction was collated into the
      block.  *These logs are not paginated.*
    * `:receipts_concurrency` - The number of concurrent requests of `:receipts_batch_size` to allow against the JSONRPC
      **for each block range**.  Defaults to `#{@receipts_concurrency}`.  *Each transaction only has one receipt.*

  """
  def new(named_arguments) when is_map(named_arguments) do
    struct!(__MODULE__, named_arguments)
  end

  defp process_extra_logs(extra_logs) do
    e_logs =
      extra_logs
      |> Enum.filter(fn %{transaction_hash: tx_hash, block_hash: block_hash} ->
        tx_hash == block_hash
      end)
      |> Enum.map(fn log ->
        Map.put(log, :transaction_hash, nil)
      end)

    e_logs
  end

  defp add_gold_token_balances(gold_token, addresses, acc) do
    Enum.reduce(addresses, acc, fn
      %{fetched_coin_balance_block_number: bn, hash: hash}, acc ->
        MapSet.put(acc, %{address_hash: hash, token_contract_address_hash: gold_token, block_number: bn})

      _, acc ->
        acc
    end)
  end

  defp config(key) do
    Application.get_env(:indexer, __MODULE__, [])[key]
  end

  defp read_addresses do
    with {:ok, gold_token} <- Util.get_address("GoldToken"),
         {:ok, stable_token} <- Util.get_address("StableToken"),
         {:ok, oracle_address} <- Util.get_address("SortedOracles") do
      {:ok, gold_token, stable_token, oracle_address}
    else
      err ->
        {:error, err}
    end
  end

  @decorate span(tracer: Tracer)
  @spec fetch_and_import_range(t, Range.t()) ::
          {:ok, %{inserted: %{}, errors: [EthereumJSONRPC.Transport.error()]}}
          | {:error,
             {step :: atom(), reason :: [%Ecto.Changeset{}] | term()}
             | {step :: atom(), failed_value :: term(), changes_so_far :: term()}}
  def fetch_and_import_range(
        %__MODULE__{
          broadcast: _broadcast,
          callback_module: callback_module,
          json_rpc_named_arguments: json_rpc_named_arguments
        } = state,
        _..last_block = range
      )
      when callback_module != nil do
    with {:blocks,
          {:ok,
           %Blocks{
             blocks_params: blocks_params,
             transactions_params: transactions_params_without_receipts,
             block_second_degree_relations_params: block_second_degree_relations_params,
             errors: blocks_errors
           }}} <- {:blocks, EthereumJSONRPC.fetch_blocks_by_range(range, json_rpc_named_arguments)},
         blocks = TransformBlocks.transform_blocks(blocks_params),
         {:ok, %{logs: extra_logs}} <- EthereumJSONRPC.fetch_logs(range, json_rpc_named_arguments),
         {:receipts, {:ok, receipt_params}} <- {:receipts, Receipts.fetch(state, transactions_params_without_receipts)},
         %{logs: tx_logs, receipts: receipts} = receipt_params,
         logs = tx_logs ++ process_extra_logs(extra_logs),
         transactions_with_receipts = Receipts.put(transactions_params_without_receipts, receipts),
         %{token_transfers: normal_token_transfers, tokens: normal_tokens} = TokenTransfers.parse(logs),
         gold_token_enabled = config(:enable_gold_token),
         {:ok, gold_token, stable_token, oracle_address} <-
           (if gold_token_enabled do
              read_addresses()
            else
              {:ok, nil, nil, nil}
            end),
         %{token_transfers: celo_token_transfers} =
           (if gold_token_enabled do
              TokenTransfers.parse_tx(transactions_with_receipts, gold_token)
            else
              %{token_transfers: []}
            end),
         # Non gold fees should be handled by events
         %{
           accounts: celo_accounts,
           validators: celo_validators,
           validator_groups: celo_validator_groups,
           voters: celo_voters,
           signers: signers,
           attestations_fulfilled: attestations_fulfilled,
           attestations_requested: attestations_requested,
           exchange_rates: exchange_rates,
           account_names: account_names,
           voter_rewards: celo_voter_rewards,
           wallets: celo_wallets
         } = CeloAccounts.parse(logs, oracle_address),
         market_history =
           exchange_rates
           |> Enum.filter(fn el -> el.token == stable_token end)
           |> Enum.filter(fn el -> el.rate > 0 end)
           |> Enum.map(fn %{rate: rate, stamp: time} ->
             inv_rate = Decimal.from_float(1 / rate)
             date = DateTime.to_date(DateTime.from_unix!(time))
             %{opening_price: inv_rate, closing_price: inv_rate, date: date}
           end),
         exchange_rates =
           (if Enum.count(exchange_rates) > 0 and gold_token != nil do
              [%{token: gold_token, rate: 1.0} | exchange_rates]
            else
              []
            end),
         %{mint_transfers: mint_transfers} = MintTransfers.parse(logs),
         %FetchedBeneficiaries{params_set: beneficiary_params_set, errors: beneficiaries_errors} =
           fetch_beneficiaries(blocks, json_rpc_named_arguments),
         tokens =
           normal_tokens ++
             (if gold_token_enabled do
                [%{contract_address_hash: gold_token, type: "ERC-20"}]
              else
                []
              end),
         token_transfers = normal_token_transfers ++ celo_token_transfers,
         addresses =
           Addresses.extract_addresses(%{
             block_reward_contract_beneficiaries: MapSet.to_list(beneficiary_params_set),
             blocks: blocks,
             logs: logs,
             mint_transfers: mint_transfers,
             token_transfers: token_transfers,
             transactions: transactions_with_receipts,
             wallets: celo_wallets,
             # The address of the Gold token has to be added to the addresses table
             gold_token:
               if gold_token_enabled do
                 [%{hash: gold_token, block_number: last_block}]
               else
                 []
               end
           }),
         gold_transfers =
           normal_token_transfers
           |> Enum.filter(fn %{token_contract_address_hash: contract} -> contract == gold_token end),
         coin_balances_params_set =
           %{
             beneficiary_params: MapSet.to_list(beneficiary_params_set),
             blocks_params: blocks,
             logs_params: logs,
             gold_transfers: gold_transfers,
             transactions_params: transactions_with_receipts
           }
           |> AddressCoinBalances.params_set(),
         beneficiaries_with_gas_payment <-
           beneficiary_params_set
           |> add_gas_payments(transactions_with_receipts, blocks)
           |> BlockReward.reduce_uncle_rewards(),
         address_token_balances_from_transfers =
           AddressTokenBalances.params_set(%{token_transfers_params: token_transfers}),
         # Also update the Gold token balances
         address_token_balances =
           (if gold_token_enabled do
              add_gold_token_balances(gold_token, addresses, address_token_balances_from_transfers)
            else
              address_token_balances_from_transfers
            end),
         {:ok, inserted} <-
           __MODULE__.import(
             state,
             %{
               addresses: %{params: addresses},
               address_coin_balances: %{params: coin_balances_params_set},
               address_token_balances: %{params: address_token_balances},
               blocks: %{params: blocks},
               block_second_degree_relations: %{params: block_second_degree_relations_params},
               block_rewards: %{errors: beneficiaries_errors, params: beneficiaries_with_gas_payment},
               logs: %{params: logs},
               account_names: %{params: account_names},
               celo_signers: %{params: signers},
               token_transfers: %{params: token_transfers},
               tokens: %{params: tokens},
               transactions: %{params: transactions_with_receipts},
               exchange_rate: %{params: exchange_rates},
               wallets: %{params: celo_wallets}
             }
           ) do
      result = {:ok, %{inserted: inserted, errors: blocks_errors}}

      accounts = Enum.uniq(celo_accounts ++ attestations_fulfilled ++ attestations_requested)

      async_import_celo_accounts(%{
        celo_accounts: %{params: accounts, requested: attestations_requested, fulfilled: attestations_fulfilled}
      })

      Market.bulk_insert_history(market_history)

      async_import_celo_validators(%{celo_validators: %{params: celo_validators}})
      async_import_celo_voter_rewards(%{celo_voter_rewards: %{params: celo_voter_rewards}})
      async_import_celo_validator_groups(%{celo_validator_groups: %{params: celo_validator_groups}})
      async_import_celo_voters(%{celo_voters: %{params: celo_voters}})
      async_import_celo_validator_history(range)

      update_block_cache(inserted[:blocks])
      update_transactions_cache(inserted[:transactions])
      update_addresses_cache(inserted[:addresses])
      update_uncles_cache(inserted[:block_second_degree_relations])
      result
    else
      {step, {:error, reason}} -> {:error, {step, reason}}
      {step, :error} -> {:error, {step, "Unknown error"}}
      {:import, {:error, step, failed_value, changes_so_far}} -> {:error, {step, failed_value, changes_so_far}}
    end
  end

  defp update_block_cache([]), do: :ok

  defp update_block_cache(blocks) when is_list(blocks) do
    {min_block, max_block} = Enum.min_max_by(blocks, & &1.number)

    BlockNumber.update_all(max_block.number)
    BlockNumber.update_all(min_block.number)
    BlocksCache.update(blocks)
  end

  defp update_block_cache(_), do: :ok

  defp update_transactions_cache(transactions) do
    Transactions.update(transactions)
  end

  defp update_addresses_cache(addresses), do: Accounts.drop(addresses)

  defp update_uncles_cache(updated_relations) do
    Uncles.update_from_second_degree_relations(updated_relations)
  end

  def import(
        %__MODULE__{broadcast: broadcast, callback_module: callback_module} = state,
        options
      )
      when is_map(options) do
    {address_hash_to_fetched_balance_block_number, import_options} =
      pop_address_hash_to_fetched_balance_block_number(options)

    options_with_broadcast =
      Map.merge(
        import_options,
        %{
          address_hash_to_fetched_balance_block_number: address_hash_to_fetched_balance_block_number,
          broadcast: broadcast
        }
      )

    callback_module.import(state, options_with_broadcast)
  end

  def async_import_token_instances(%{token_transfers: token_transfers}) do
    TokenInstance.async_fetch(token_transfers)
  end

  def async_import_token_instances(_), do: :ok

  def async_import_block_rewards([]), do: :ok

  def async_import_block_rewards(errors) when is_list(errors) do
    errors
    |> block_reward_errors_to_block_numbers()
    |> BlockReward.async_fetch()
  end

  def async_import_coin_balances(%{addresses: addresses}, %{
        address_hash_to_fetched_balance_block_number: address_hash_to_block_number
      }) do
    addresses
    |> Enum.map(fn %Address{hash: address_hash} ->
      block_number = Map.fetch!(address_hash_to_block_number, to_string(address_hash))
      %{address_hash: address_hash, block_number: block_number}
    end)
    |> CoinBalance.async_fetch_balances()
  end

  def async_import_coin_balances(_, _), do: :ok

  def async_import_created_contract_codes(%{transactions: transactions}) do
    transactions
    |> Enum.flat_map(fn
      %Transaction{
        block_number: block_number,
        hash: hash,
        created_contract_address_hash: %Hash{} = created_contract_address_hash,
        created_contract_code_indexed_at: nil
      } ->
        [%{block_number: block_number, hash: hash, created_contract_address_hash: created_contract_address_hash}]

      %Transaction{created_contract_address_hash: nil} ->
        []
    end)
    |> ContractCode.async_fetch(10_000)
  end

  def async_import_created_contract_codes(_), do: :ok

  def async_import_internal_transactions(%{blocks: blocks}) do
    blocks
    |> Enum.map(fn %Block{number: block_number} -> block_number end)
    |> InternalTransaction.async_fetch(10_000)
  end

  def async_import_internal_transactions(_), do: :ok

  def async_import_tokens(%{tokens: tokens}) do
    tokens
    |> Enum.map(& &1.contract_address_hash)
    |> Token.async_fetch()
  end

  def async_import_tokens(_), do: :ok

  def async_import_token_balances(%{address_token_balances: token_balances}) do
    TokenBalance.async_fetch(token_balances)
  end

  def async_import_token_balances(_), do: :ok

  def async_import_celo_accounts(%{celo_accounts: accounts}) do
    CeloAccount.async_fetch(accounts)
  end

  def async_import_celo_accounts(_), do: :ok

  def async_import_celo_validators(%{celo_validators: accounts}) do
    CeloValidator.async_fetch(accounts)
  end

  def async_import_celo_validators(_), do: :ok

  def async_import_celo_validator_history(range) do
    CeloValidatorHistory.async_fetch(range)
  end

  def async_import_celo_validator_groups(%{celo_validator_groups: accounts}) do
    CeloValidatorGroup.async_fetch(accounts)
  end

  def async_import_celo_validator_groups(_), do: :ok

  def async_import_celo_voter_rewards(%{celo_voter_rewards: accounts}) do
    CeloVoterRewards.async_fetch(accounts)
  end

  def async_import_celo_voters(%{celo_voters: accounts}) do
    CeloVoters.async_fetch(accounts)
  end

  def async_import_celo_voters(_), do: :ok

  def async_import_uncles(%{block_second_degree_relations: block_second_degree_relations}) do
    UncleBlock.async_fetch_blocks(block_second_degree_relations)
  end

  def async_import_uncles(_), do: :ok

  def async_import_replaced_transactions(%{transactions: transactions}) do
    transactions
    |> Enum.flat_map(fn
      %Transaction{block_hash: %Hash{} = block_hash, nonce: nonce, from_address_hash: %Hash{} = from_address_hash} ->
        [%{block_hash: block_hash, nonce: nonce, from_address_hash: from_address_hash}]

      %Transaction{block_hash: nil} ->
        []
    end)
    |> ReplacedTransaction.async_fetch(10_000)
  end

  def async_import_replaced_transactions(_), do: :ok

  defp block_reward_errors_to_block_numbers(block_reward_errors) when is_list(block_reward_errors) do
    Enum.map(block_reward_errors, &block_reward_error_to_block_number/1)
  end

  defp block_reward_error_to_block_number(%{data: %{block_number: block_number}}) when is_integer(block_number) do
    block_number
  end

  defp block_reward_error_to_block_number(%{data: %{block_quantity: block_quantity}}) when is_binary(block_quantity) do
    quantity_to_integer(block_quantity)
  end

  defp fetch_beneficiaries(blocks, json_rpc_named_arguments) do
    hash_string_by_number =
      Enum.into(blocks, %{}, fn %{number: number, hash: hash_string}
                                when is_integer(number) and is_binary(hash_string) ->
        {number, hash_string}
      end)

    hash_string_by_number
    |> Map.keys()
    |> EthereumJSONRPC.fetch_beneficiaries(json_rpc_named_arguments)
    |> case do
      {:ok, %FetchedBeneficiaries{params_set: params_set} = fetched_beneficiaries} ->
        consensus_params_set = consensus_params_set(params_set, hash_string_by_number)

        %FetchedBeneficiaries{fetched_beneficiaries | params_set: consensus_params_set}

      {:error, reason} ->
        Logger.error(fn -> ["Could not fetch beneficiaries: ", inspect(reason)] end)

        error =
          case reason do
            %{code: code, message: message} -> %{code: code, message: message}
            _ -> %{code: -1, message: inspect(reason)}
          end

        errors =
          Enum.map(hash_string_by_number, fn {number, _} when is_integer(number) ->
            Map.put(error, :data, %{block_number: number})
          end)

        %FetchedBeneficiaries{errors: errors}

      :ignore ->
        %FetchedBeneficiaries{}
    end
  end

  defp consensus_params_set(params_set, hash_string_by_number) do
    params_set
    |> Enum.filter(fn %{block_number: block_number, block_hash: block_hash_string}
                      when is_integer(block_number) and is_binary(block_hash_string) ->
      case Map.fetch!(hash_string_by_number, block_number) do
        ^block_hash_string ->
          true

        other_block_hash_string ->
          Logger.debug(fn ->
            [
              "fetch beneficiaries reported block number (",
              to_string(block_number),
              ") maps to different (",
              other_block_hash_string,
              ") block hash than the one from getBlock (",
              block_hash_string,
              "). A reorg has occurred."
            ]
          end)

          false
      end
    end)
    |> Enum.into(MapSet.new())
  end

  defp add_gas_payments(beneficiaries, transactions, blocks) do
    transactions_by_block_number = Enum.group_by(transactions, & &1.block_number)

    Enum.map(beneficiaries, fn beneficiary ->
      case beneficiary.address_type do
        :validator ->
          block_hash = beneficiary.block_hash

          block = find_block(blocks, block_hash)

          block_miner_hash = block.miner_hash

          {:ok, block_miner} = Chain.string_to_address_hash(block_miner_hash)
          %{payout_key: block_miner_payout_address} = Reward.get_validator_payout_key_by_mining(block_miner)

          reward_with_gas(block_miner_payout_address, beneficiary, transactions_by_block_number)

        _ ->
          beneficiary
      end
    end)
  end

  defp reward_with_gas(block_miner_payout_address, beneficiary, transactions_by_block_number) do
    {:ok, beneficiary_address} = Chain.string_to_address_hash(beneficiary.address_hash)

    "0x" <> minted_hex = beneficiary.reward
    {minted, _} = Integer.parse(minted_hex, 16)

    if block_miner_payout_address && beneficiary_address.bytes == block_miner_payout_address.bytes do
      gas_payment = gas_payment(beneficiary, transactions_by_block_number)

      %{beneficiary | reward: minted + gas_payment}
    else
      %{beneficiary | reward: minted}
    end
  end

  defp find_block(blocks, block_hash) do
    blocks
    |> Enum.filter(fn block -> block.hash == block_hash end)
    |> Enum.at(0)
  end

  defp gas_payment(transactions) when is_list(transactions) do
    transactions
    |> Stream.map(&(&1.gas_used * &1.gas_price))
    |> Enum.sum()
  end

  defp gas_payment(%{block_number: block_number}, transactions_by_block_number)
       when is_map(transactions_by_block_number) do
    case Map.fetch(transactions_by_block_number, block_number) do
      {:ok, transactions} -> gas_payment(transactions)
      :error -> 0
    end
  end

  # `fetched_balance_block_number` is needed for the `CoinBalanceFetcher`, but should not be used for `import` because the
  # balance is not known yet.
  defp pop_address_hash_to_fetched_balance_block_number(options) do
    {address_hash_fetched_balance_block_number_pairs, import_options} =
      get_and_update_in(options, [:addresses, :params, Access.all()], &pop_hash_fetched_balance_block_number/1)

    address_hash_to_fetched_balance_block_number = Map.new(address_hash_fetched_balance_block_number_pairs)

    {address_hash_to_fetched_balance_block_number, import_options}
  end

  defp pop_hash_fetched_balance_block_number(
         %{
           fetched_coin_balance_block_number: fetched_coin_balance_block_number,
           hash: hash
         } = address_params
       ) do
    {{hash, fetched_coin_balance_block_number}, Map.delete(address_params, :fetched_coin_balance_block_number)}
  end
end<|MERGE_RESOLUTION|>--- conflicted
+++ resolved
@@ -10,11 +10,8 @@
   import EthereumJSONRPC, only: [quantity_to_integer: 1]
 
   alias EthereumJSONRPC.{Blocks, FetchedBeneficiaries}
-<<<<<<< HEAD
   alias Explorer.Market
-=======
   alias Explorer.Chain
->>>>>>> 815bf885
   alias Explorer.Chain.{Address, Block, Hash, Import, Transaction}
   alias Explorer.Chain.Block.Reward
   alias Explorer.Chain.Cache.Blocks, as: BlocksCache
