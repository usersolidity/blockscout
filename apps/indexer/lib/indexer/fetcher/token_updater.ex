--- conflicted
+++ resolved
@@ -46,14 +46,9 @@
   @impl BufferedTask
   def init(initial, reducer, _) do
     metadata_updater_inverval = Application.get_env(:indexer, :metadata_updater_seconds_interval)
-<<<<<<< HEAD
-=======
     interval_in_minutes = Kernel.round(metadata_updater_inverval / 60)
 
     {:ok, tokens} = Chain.stream_cataloged_token_contract_address_hashes(initial, reducer, interval_in_minutes)
->>>>>>> 4565b1af
-
-    {:ok, tokens} = Chain.stream_cataloged_token_contract_address_hashes(initial, reducer, metadata_updater_inverval)
     tokens
   end
 
