--- conflicted
+++ resolved
@@ -122,6 +122,18 @@
       {ReplacedTransaction.Supervisor, [[memory_monitor: memory_monitor]]},
       {StakingPools.Supervisor, [[memory_monitor: memory_monitor]]},
 
+      {CeloAccount.Supervisor,
+      [[json_rpc_named_arguments: json_rpc_named_arguments, memory_monitor: memory_monitor]]},
+     {CeloValidator.Supervisor,
+      [[json_rpc_named_arguments: json_rpc_named_arguments, memory_monitor: memory_monitor]]},
+     {CeloValidatorGroup.Supervisor,
+      [[json_rpc_named_arguments: json_rpc_named_arguments, memory_monitor: memory_monitor]]},
+     {CeloValidatorHistory.Supervisor,
+      [[json_rpc_named_arguments: json_rpc_named_arguments, memory_monitor: memory_monitor]]},
+     {CeloVoterRewards.Supervisor,
+      [[json_rpc_named_arguments: json_rpc_named_arguments, memory_monitor: memory_monitor]]},
+     {CeloVoters.Supervisor, [[json_rpc_named_arguments: json_rpc_named_arguments, memory_monitor: memory_monitor]]},
+
       # Out-of-band fetchers
       {CoinBalanceOnDemand.Supervisor, [json_rpc_named_arguments]},
       {TokenTotalSupplyOnDemand.Supervisor, [json_rpc_named_arguments]},
@@ -154,67 +166,7 @@
       end
 
     Supervisor.init(
-<<<<<<< HEAD
-      [
-        # Root fetchers
-        {PendingTransaction.Supervisor, [[json_rpc_named_arguments: json_rpc_named_arguments]]},
-        {Realtime.Supervisor,
-         [
-           %{block_fetcher: realtime_block_fetcher, subscribe_named_arguments: realtime_subscribe_named_arguments},
-           [name: Realtime.Supervisor]
-         ]},
-        {Catchup.Supervisor,
-         [
-           %{block_fetcher: block_fetcher, block_interval: block_interval, memory_monitor: memory_monitor},
-           [name: Catchup.Supervisor]
-         ]},
-
-        # Async catchup fetchers
-        {UncleBlock.Supervisor, [[block_fetcher: block_fetcher, memory_monitor: memory_monitor]]},
-        {BlockReward.Supervisor,
-         [[json_rpc_named_arguments: json_rpc_named_arguments, memory_monitor: memory_monitor]]},
-        {InternalTransaction.Supervisor,
-         [[json_rpc_named_arguments: json_rpc_named_arguments, memory_monitor: memory_monitor]]},
-        {CoinBalance.Supervisor,
-         [[json_rpc_named_arguments: json_rpc_named_arguments, memory_monitor: memory_monitor]]},
-        {Token.Supervisor, [[json_rpc_named_arguments: json_rpc_named_arguments, memory_monitor: memory_monitor]]},
-        {TokenInstance.Supervisor,
-         [[json_rpc_named_arguments: json_rpc_named_arguments, memory_monitor: memory_monitor]]},
-        {ContractCode.Supervisor,
-         [[json_rpc_named_arguments: json_rpc_named_arguments, memory_monitor: memory_monitor]]},
-        {TokenBalance.Supervisor,
-         [[json_rpc_named_arguments: json_rpc_named_arguments, memory_monitor: memory_monitor]]},
-        {TokenUpdater.Supervisor,
-         [[json_rpc_named_arguments: json_rpc_named_arguments, memory_monitor: memory_monitor]]},
-        {ReplacedTransaction.Supervisor, [[memory_monitor: memory_monitor]]},
-        {StakingPools.Supervisor, [[memory_monitor: memory_monitor]]},
-        {CeloAccount.Supervisor,
-         [[json_rpc_named_arguments: json_rpc_named_arguments, memory_monitor: memory_monitor]]},
-        {CeloValidator.Supervisor,
-         [[json_rpc_named_arguments: json_rpc_named_arguments, memory_monitor: memory_monitor]]},
-        {CeloValidatorGroup.Supervisor,
-         [[json_rpc_named_arguments: json_rpc_named_arguments, memory_monitor: memory_monitor]]},
-        {CeloValidatorHistory.Supervisor,
-         [[json_rpc_named_arguments: json_rpc_named_arguments, memory_monitor: memory_monitor]]},
-        {CeloVoterRewards.Supervisor,
-         [[json_rpc_named_arguments: json_rpc_named_arguments, memory_monitor: memory_monitor]]},
-        {CeloVoters.Supervisor, [[json_rpc_named_arguments: json_rpc_named_arguments, memory_monitor: memory_monitor]]},
-
-        # Out-of-band fetchers
-        {CoinBalanceOnDemand.Supervisor, [json_rpc_named_arguments]},
-
-        # Temporary workers
-        {UncatalogedTokenTransfers.Supervisor, [[]]},
-        {UnclesWithoutIndex.Supervisor,
-         [[json_rpc_named_arguments: json_rpc_named_arguments, memory_monitor: memory_monitor]]},
-        {BlocksTransactionsMismatch.Supervisor,
-         [[json_rpc_named_arguments: json_rpc_named_arguments, memory_monitor: memory_monitor]]},
-        {PendingOpsCleaner, [[], []]}
-      ],
-      max_restarts: 10,
-=======
       all_fetchers,
->>>>>>> 4565b1af
       strategy: :one_for_one
     )
   end
