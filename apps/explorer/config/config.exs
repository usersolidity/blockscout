# This file is responsible for configuring your application
# and its dependencies with the aid of the Mix.Config module.
#
# This configuration file is loaded before any dependency and
# is restricted to this project.
use Mix.Config

# General application configuration
config :explorer,
  ecto_repos: [Explorer.Repo],
  coin: System.get_env("COIN") || "POA",
  token_functions_reader_max_retries: 3,
  allowed_evm_versions:
    System.get_env("ALLOWED_EVM_VERSIONS") ||
      "homestead,tangerineWhistle,spuriousDragon,byzantium,constantinople,petersburg,istanbul,default",
  include_uncles_in_average_block_time:
    if(System.get_env("UNCLES_IN_AVERAGE_BLOCK_TIME") == "true", do: true, else: false),
  healthy_blocks_period:
    (case Integer.parse(System.get_env("HEALTHY_BLOCKS_PERIOD", "")) do
       {secs, ""} -> :timer.seconds(secs)
       _ -> :timer.minutes(5)
     end),
  realtime_events_sender:
    if(System.get_env("DISABLE_WEBAPP") != "true",
      do: Explorer.Chain.Events.SimpleSender,
      else: Explorer.Chain.Events.DBSender
    )

average_block_period =
  case Integer.parse(System.get_env("AVERAGE_BLOCK_CACHE_PERIOD", "")) do
    {secs, ""} -> :timer.seconds(secs)
    _ -> :timer.minutes(30)
  end

config :explorer, Explorer.Counters.AverageBlockTime,
  enabled: true,
  period: average_block_period

config :explorer, Explorer.Celo.AbiHandler, enabled: true

config :explorer, Explorer.Celo.SignerCache, enabled: true

config :explorer, :stacktrace_depth, 20

config :explorer, Explorer.Chain.Events.Listener,
  enabled:
    if(System.get_env("DISABLE_WEBAPP") == "true" && System.get_env("DISABLE_INDEXER") == "true",
      do: false,
      else: true
    )

config :explorer, Explorer.ChainSpec.GenesisData,
  enabled: true,
  chain_spec_path:
    System.get_env(
      "CHAIN_SPEC_PATH",
      "https://www.googleapis.com/storage/v1/b/genesis_blocks/o/#{
        String.downcase(System.get_env("SUBNETWORK", "Baklava"))
      }?alt=media"
    ),
  emission_format: System.get_env("EMISSION_FORMAT", "DEFAULT"),
  rewards_contract_address: System.get_env("REWARDS_CONTRACT", "0xeca443e8e1ab29971a45a9c57a6a9875701698a5")

config :explorer, Explorer.Chain.Cache.BlockNumber,
  enabled: true,
  ttl_check_interval: if(System.get_env("DISABLE_INDEXER") == "true", do: :timer.seconds(1), else: false),
  global_ttl: if(System.get_env("DISABLE_INDEXER") == "true", do: :timer.seconds(5))

address_sum_global_ttl =
  "ADDRESS_SUM_CACHE_PERIOD"
  |> System.get_env("")
  |> Integer.parse()
  |> case do
    {integer, ""} -> :timer.seconds(integer)
    _ -> :timer.minutes(60)
  end

config :explorer, Explorer.Chain.Cache.AddressSum,
  enabled: true,
  ttl_check_interval: :timer.seconds(1),
  global_ttl: address_sum_global_ttl

config :explorer, Explorer.Chain.Cache.AddressSumMinusBurnt,
  enabled: true,
  ttl_check_interval: :timer.seconds(1),
  global_ttl: address_sum_global_ttl

balances_update_interval =
  if System.get_env("ADDRESS_WITH_BALANCES_UPDATE_INTERVAL") do
    case Integer.parse(System.get_env("ADDRESS_WITH_BALANCES_UPDATE_INTERVAL")) do
      {integer, ""} -> integer
      _ -> nil
    end
  end

config :explorer, Explorer.Counters.AddressesWithBalanceCounter,
  enabled: false,
  enable_consolidation: true,
  update_interval_in_seconds: balances_update_interval || 30 * 60

config :explorer, Explorer.Counters.AddressesCounter,
  enabled: true,
  enable_consolidation: true,
  update_interval_in_seconds: balances_update_interval || 30 * 60

<<<<<<< HEAD
config :explorer, Explorer.ExchangeRates, enabled: false, store: :ets
=======
config :explorer, Explorer.ExchangeRates, enabled: System.get_env("DISABLE_EXCHANGE_RATES") != "true", store: :ets
>>>>>>> 29e29782

config :explorer, Explorer.KnownTokens, enabled: true, store: :ets

config :explorer, Explorer.Integrations.EctoLogger, query_time_ms_threshold: :timer.seconds(2)

config :explorer, Explorer.Market.History.Cataloger, enabled: System.get_env("DISABLE_INDEXER") != "true"

txs_stats_init_lag =
  System.get_env("TXS_HISTORIAN_INIT_LAG", "0")
  |> Integer.parse()
  |> elem(0)
  |> :timer.minutes()

txs_stats_days_to_compile_at_init =
  System.get_env("TXS_STATS_DAYS_TO_COMPILE_AT_INIT", "40")
  |> Integer.parse()
  |> elem(0)

config :explorer, Explorer.Chain.Transaction.History.Historian,
  enabled: System.get_env("ENABLE_TXS_STATS", "false") != "false",
  init_lag: txs_stats_init_lag,
  days_to_compile_at_init: txs_stats_days_to_compile_at_init

history_fetch_interval =
  case Integer.parse(System.get_env("HISTORY_FETCH_INTERVAL", "")) do
    {mins, ""} -> mins
    _ -> 60
  end
  |> :timer.minutes()

config :explorer, Explorer.History.Process, history_fetch_interval: history_fetch_interval

config :explorer, Explorer.Repo, migration_timestamps: [type: :utc_datetime_usec]

config :explorer, Explorer.Tracer,
  service: :explorer,
  adapter: SpandexDatadog.Adapter,
  trace_key: :blockscout

if System.get_env("METADATA_CONTRACT") && System.get_env("VALIDATORS_CONTRACT") do
  config :explorer, Explorer.Validator.MetadataRetriever,
    metadata_contract_address: System.get_env("METADATA_CONTRACT"),
    validators_contract_address: System.get_env("VALIDATORS_CONTRACT")

  config :explorer, Explorer.Validator.MetadataProcessor, enabled: System.get_env("DISABLE_INDEXER") != "true"
else
  config :explorer, Explorer.Validator.MetadataProcessor, enabled: false
end

config :explorer, Explorer.Staking.PoolsReader,
  validators_contract_address: System.get_env("POS_VALIDATORS_CONTRACT"),
  staking_contract_address: System.get_env("POS_STAKING_CONTRACT")

if System.get_env("POS_STAKING_CONTRACT") do
  config :explorer, Explorer.Staking.EpochCounter,
    enabled: true,
    staking_contract_address: System.get_env("POS_STAKING_CONTRACT")
else
  config :explorer, Explorer.Staking.EpochCounter, enabled: false
end

case System.get_env("SUPPLY_MODULE") do
  "TokenBridge" ->
    config :explorer, supply: Explorer.Chain.Supply.TokenBridge

  "rsk" ->
    config :explorer, supply: Explorer.Chain.Supply.RSK

  _ ->
    :ok
end

case System.get_env("MARKET_CAP_ENABLED", "false") do
  "false" ->
    config :explorer, market_cap_enabled: false

  _ ->
    config :explorer, market_cap_enabled: true
end

if System.get_env("SOURCE_MODULE") == "TokenBridge" do
  config :explorer, Explorer.ExchangeRates.Source, source: Explorer.ExchangeRates.Source.TokenBridge
end

config :explorer,
  solc_bin_api_url: "https://solc-bin.ethereum.org",
  checksum_function: System.get_env("CHECKSUM_FUNCTION") && String.to_atom(System.get_env("CHECKSUM_FUNCTION"))

config :logger_json, :explorer,
  metadata:
    ~w(application fetcher request_id first_block_number last_block_number missing_block_range_count missing_block_count
       block_number step count error_count shrunk import_id transaction_id)a,
  metadata_filter: [application: :explorer]

config :logger, :explorer, backends: [LoggerJSON]

# config :logger, :explorer,
#  # keep synced with `config/config.exs`
#  format: "$dateT$time $metadata[$level] $message\n",
#  metadata:
#    ~w(application fetcher request_id first_block_number last_block_number missing_block_range_count missing_block_count
#       block_number step count error_count shrunk import_id transaction_id)a,
#  metadata_filter: [application: :explorer]

config :spandex_ecto, SpandexEcto.EctoLogger,
  service: :ecto,
  tracer: Explorer.Tracer,
  otp_app: :explorer

market_history_cache_period =
  case Integer.parse(System.get_env("MARKET_HISTORY_CACHE_PERIOD", "")) do
    {secs, ""} -> :timer.seconds(secs)
    _ -> :timer.hours(6)
  end

config :explorer, Explorer.Market.MarketHistoryCache, period: market_history_cache_period

config :explorer, Explorer.Chain.Cache.Blocks,
  ttl_check_interval: if(System.get_env("DISABLE_INDEXER") == "true", do: :timer.seconds(1), else: false),
  global_ttl: if(System.get_env("DISABLE_INDEXER") == "true", do: :timer.seconds(5))

config :explorer, Explorer.Chain.Cache.Transactions,
  ttl_check_interval: if(System.get_env("DISABLE_INDEXER") == "true", do: :timer.seconds(1), else: false),
  global_ttl: if(System.get_env("DISABLE_INDEXER") == "true", do: :timer.seconds(5))

config :explorer, Explorer.Chain.Cache.Accounts,
  ttl_check_interval: if(System.get_env("DISABLE_INDEXER") == "true", do: :timer.seconds(1), else: false),
  global_ttl: if(System.get_env("DISABLE_INDEXER") == "true", do: :timer.seconds(5))

config :explorer, Explorer.Chain.Cache.PendingTransactions,
  ttl_check_interval: if(System.get_env("DISABLE_INDEXER") == "true", do: :timer.seconds(1), else: false),
  global_ttl: if(System.get_env("DISABLE_INDEXER") == "true", do: :timer.seconds(5))

config :explorer, Explorer.Chain.Cache.Uncles,
  ttl_check_interval: if(System.get_env("DISABLE_INDEXER") == "true", do: :timer.seconds(1), else: false),
  global_ttl: if(System.get_env("DISABLE_INDEXER") == "true", do: :timer.seconds(5))

# Import environment specific config. This must remain at the bottom
# of this file so it overrides the configuration defined above.
import_config "#{Mix.env()}.exs"<|MERGE_RESOLUTION|>--- conflicted
+++ resolved
@@ -103,11 +103,7 @@
   enable_consolidation: true,
   update_interval_in_seconds: balances_update_interval || 30 * 60
 
-<<<<<<< HEAD
-config :explorer, Explorer.ExchangeRates, enabled: false, store: :ets
-=======
 config :explorer, Explorer.ExchangeRates, enabled: System.get_env("DISABLE_EXCHANGE_RATES") != "true", store: :ets
->>>>>>> 29e29782
 
 config :explorer, Explorer.KnownTokens, enabled: true, store: :ets
 
