--- conflicted
+++ resolved
@@ -143,11 +143,7 @@
     query =
       from(addr in CeloAccount,
         join: account in CeloVoters,
-<<<<<<< HEAD
-        on: account.group_address_hash == addr.address,
-=======
         on: account.voter_address_hash == addr.address,
->>>>>>> f54c09b1
         where: account.group_address_hash == ^group_address,
         where: account.total > ^0,
         select_merge: %{
@@ -159,19 +155,12 @@
   end
 
   def account_voted_query(account_address) do
-<<<<<<< HEAD
-    query =
-      from(addr in CeloAccount,
-        join: account in CeloVoters,
-        on: account.voter_address_hash == addr.address,
-=======
     group = Chain.celo_validator_group_query()
 
     query =
       from(addr in subquery(group),
         join: account in CeloVoters,
         on: account.group_address_hash == addr.address,
->>>>>>> f54c09b1
         where: account.voter_address_hash == ^account_address,
         where: account.total > ^0,
         select_merge: %{
