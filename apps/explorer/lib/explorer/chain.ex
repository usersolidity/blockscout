defmodule Explorer.Chain do
  @moduledoc """
  The chain context.
  """

  import Ecto.Query,
    only: [
      from: 2,
      join: 4,
      limit: 2,
      lock: 2,
      order_by: 2,
      order_by: 3,
      offset: 2,
      preload: 2,
      select: 2,
      subquery: 1,
      union: 2,
      union_all: 2,
      where: 2,
      where: 3
    ]

  import EthereumJSONRPC, only: [integer_to_quantity: 1]

  require Logger

  alias ABI.TypeDecoder
  alias Ecto.Adapters.SQL
  alias Ecto.{Changeset, Multi, Query}

  alias Explorer.Chain.{
    Address,
    Address.CoinBalance,
    Address.CurrentTokenBalance,
    Address.TokenBalance,
    Block,
    CeloAccount,
    CeloValidator,
    CeloValidatorGroup,
    CeloValidatorHistory,
    CeloVoters,
    Data,
    DecompiledSmartContract,
    ExchangeRate,
    Hash,
    Import,
    InternalTransaction,
    Log,
    PendingBlockOperation,
    ProxyContract,
    SmartContract,
    StakingPool,
    Token,
    Token.Instance,
    TokenTransfer,
    Transaction,
    Wei
  }

  alias Explorer.Chain.Block.{EmissionReward, Reward}

  alias Explorer.Chain.Cache.{
    Accounts,
    BlockCount,
    BlockNumber,
    Blocks,
    PendingTransactions,
    TransactionCount,
    Transactions,
    Uncles
  }

  alias Explorer.Chain.Import.Runner
  alias Explorer.Counters.{AddressesCounter, AddressesWithBalanceCounter}
  alias Explorer.Market.MarketHistoryCache
  alias Explorer.{PagingOptions, Repo}

  alias Dataloader.Ecto, as: DataloaderEcto

  @default_paging_options %PagingOptions{page_size: 50}

  @max_incoming_transactions_count 10_000

  @typedoc """
  The name of an association on the `t:Ecto.Schema.t/0`
  """
  @type association :: atom()

  @typedoc """
  The max `t:Explorer.Chain.Block.block_number/0` for `consensus` `true` `t:Explorer.Chain.Block.t/0`s.
  """
  @type block_height :: Block.block_number()

  @typedoc """
  Event type where data is broadcasted whenever data is inserted from chain indexing.
  """
  @type chain_event ::
          :addresses
          | :address_coin_balances
          | :blocks
          | :block_rewards
          | :exchange_rate
          | :internal_transactions
          | :logs
          | :transactions
          | :token_transfers

  @type direction :: :from | :to

  @typedoc """
   * `:optional` - the association is optional and only needs to be loaded if available
   * `:required` - the association is required and MUST be loaded.  If it is not available, then the parent struct
     SHOULD NOT be returned.
  """
  @type necessity :: :optional | :required

  @typedoc """
  The `t:necessity/0` of each association that should be loaded
  """
  @type necessity_by_association :: %{association => necessity}

  @typep necessity_by_association_option :: {:necessity_by_association, necessity_by_association}
  @typep paging_options :: {:paging_options, PagingOptions.t()}
  @typep balance_by_day :: %{date: String.t(), value: Wei.t()}

  @doc """
  Gets from the cache the count of `t:Explorer.Chain.Address.t/0`'s where the `fetched_coin_balance` is > 0
  """
  @spec count_addresses_with_balance_from_cache :: non_neg_integer()
  def count_addresses_with_balance_from_cache do
    AddressesWithBalanceCounter.fetch()
  end

  @doc """
  Estimated count of `t:Explorer.Chain.Address.t/0`.

  Estimated count of addresses.
  """
  @spec address_estimated_count() :: non_neg_integer()
  def address_estimated_count do
    cached_value = AddressesCounter.fetch()

    if is_nil(cached_value) do
      %Postgrex.Result{rows: [[count]]} = Repo.query!("SELECT reltuples FROM pg_class WHERE relname = 'addresses';")

      count
    else
      cached_value
    end
  end

  @doc """
  Counts the number of addresses with fetched coin balance > 0.

  This function should be used with caution. In larger databases, it may take a
  while to have the return back.
  """
  def count_addresses_with_balance do
    Repo.one(
      Address.count_with_fetched_coin_balance(),
      timeout: :infinity
    )
  end

  @doc """
  Counts the number of all addresses.

  This function should be used with caution. In larger databases, it may take a
  while to have the return back.
  """
  def count_addresses do
    Repo.one(
      Address.count(),
      timeout: :infinity
    )
  end

  @doc """
  `t:Explorer.Chain.InternalTransaction/0`s from the address with the given `hash`.

  This function excludes any internal transactions in the results where the
  internal transaction has no siblings within the parent transaction.

  ## Options

    * `:direction` - if specified, will filter internal transactions by address type. If `:to` is specified, only
      internal transactions where the "to" address matches will be returned. Likewise, if `:from` is specified, only
      internal transactions where the "from" address matches will be returned. If `:direction` is omitted, internal
      transactions either to or from the address will be returned.
    * `:necessity_by_association` - use to load `t:association/0` as `:required` or `:optional`. If an association is
      `:required`, and the `t:Explorer.Chain.InternalTransaction.t/0` has no associated record for that association,
      then the `t:Explorer.Chain.InternalTransaction.t/0` will not be included in the page `entries`.
    * `:paging_options` - a `t:Explorer.PagingOptions.t/0` used to specify the `:page_size` and
      `:key` (a tuple of the lowest/oldest `{block_number, transaction_index, index}`) and. Results will be the internal
      transactions older than the `block_number`, `transaction index`, and `index` that are passed.

  """
  @spec address_to_internal_transactions(Hash.Address.t(), [paging_options | necessity_by_association_option]) :: [
          InternalTransaction.t()
        ]
  def address_to_internal_transactions(hash, options \\ []) do
    necessity_by_association = Keyword.get(options, :necessity_by_association, %{})
    direction = Keyword.get(options, :direction)
    paging_options = Keyword.get(options, :paging_options, @default_paging_options)

    if direction == nil do
      query_to_address_hash_wrapped =
        InternalTransaction
        |> InternalTransaction.where_address_fields_match(hash, :to_address_hash)
        |> common_where_limit_order(paging_options)
        |> wrapped_union_subquery()

      query_from_address_hash_wrapped =
        InternalTransaction
        |> InternalTransaction.where_address_fields_match(hash, :from_address_hash)
        |> common_where_limit_order(paging_options)
        |> wrapped_union_subquery()

      query_created_contract_address_hash_wrapped =
        InternalTransaction
        |> InternalTransaction.where_address_fields_match(hash, :created_contract_address_hash)
        |> common_where_limit_order(paging_options)
        |> wrapped_union_subquery()

      full_query =
        query_to_address_hash_wrapped
        |> union(^query_from_address_hash_wrapped)
        |> union(^query_created_contract_address_hash_wrapped)

      full_wrapped_query =
        from(
          q in subquery(full_query),
          select: q
        )

      full_wrapped_query
      |> order_by(
        [q],
        desc: q.block_number,
        desc: q.transaction_index,
        desc: q.index
      )
      |> preload(transaction: :block)
      |> join_associations(necessity_by_association)
      |> Repo.all()
    else
      InternalTransaction
      |> InternalTransaction.where_nonpending_block()
      |> InternalTransaction.where_address_fields_match(hash, direction)
      |> common_where_limit_order(paging_options)
      |> preload(transaction: :block)
      |> join_associations(necessity_by_association)
      |> Repo.all()
    end
  end

  def wrapped_union_subquery(query) do
    from(
      q in subquery(query),
      select: q
    )
  end

  defp common_where_limit_order(query, paging_options) do
    query
    |> InternalTransaction.where_is_different_from_parent_transaction()
    |> InternalTransaction.where_block_number_is_not_null()
    |> page_internal_transaction(paging_options)
    |> limit(^paging_options.page_size)
    |> order_by(
      [it],
      desc: it.block_number,
      desc: it.transaction_index,
      desc: it.index
    )
  end

  @doc """
  Get the total number of transactions sent by the address with the given hash according to the last block indexed.

  We have to increment +1 in the last nonce result because it works like an array position, the first
  nonce has the value 0. When last nonce is nil, it considers that the given address has 0 transactions.
  """
  @spec total_transactions_sent_by_address(Hash.Address.t()) :: non_neg_integer()
  def total_transactions_sent_by_address(address_hash) do
    last_nonce =
      address_hash
      |> Transaction.last_nonce_by_address_query()
      |> Repo.one(timeout: :infinity)

    case last_nonce do
      nil -> 0
      value -> value + 1
    end
  end

  @doc """
  Fetches the transactions related to the address with the given hash, including
  transactions that only have the address in the `token_transfers` related table
  and rewards for block validation.

  This query is divided into multiple subqueries intentionally in order to
  improve the listing performance.

  The `token_trasfers` table tends to grow exponentially, and the query results
  with a `transactions` `join` statement takes too long.

  To solve this the `transaction_hashes` are fetched in a separate query, and
  paginated through the `block_number` already present in the `token_transfers`
  table.

  ## Options

    * `:necessity_by_association` - use to load `t:association/0` as `:required` or `:optional`.  If an association is
      `:required`, and the `t:Explorer.Chain.Transaction.t/0` has no associated record for that association, then the
      `t:Explorer.Chain.Transaction.t/0` will not be included in the page `entries`.
    * `:paging_options` - a `t:Explorer.PagingOptions.t/0` used to specify the `:page_size` and
      `:key` (a tuple of the lowest/oldest `{block_number, index}`) and. Results will be the transactions older than
      the `block_number` and `index` that are passed.

  """
  @spec address_to_transactions_with_rewards(Hash.Address.t(), [paging_options | necessity_by_association_option]) :: [
          Transaction.t()
        ]
  def address_to_transactions_with_rewards(address_hash, options \\ []) when is_list(options) do
    paging_options = Keyword.get(options, :paging_options, @default_paging_options)

    if Application.get_env(:block_scout_web, BlockScoutWeb.Chain)[:has_emission_funds] do
      blocks_range = address_to_transactions_tasks_range_of_blocks(address_hash, options)

      rewards_task =
        Task.async(fn -> Reward.fetch_emission_rewards_tuples(address_hash, paging_options, blocks_range) end)

      [rewards_task | address_to_transactions_tasks(address_hash, options)]
      |> wait_for_address_transactions()
      |> Enum.sort_by(fn item ->
        case item do
          {%Reward{} = emission_reward, _} ->
            {-emission_reward.block.number, 1}

          item ->
            {-item.block_number, -item.index}
        end
      end)
      |> Enum.dedup_by(fn item ->
        case item do
          {%Reward{} = emission_reward, _} ->
            {emission_reward.block_hash, emission_reward.address_hash, emission_reward.address_type}

          transaction ->
            transaction.hash
        end
      end)
      |> Enum.take(paging_options.page_size)
    else
      address_to_transactions_without_rewards(address_hash, options)
    end
  end

  def address_to_transactions_without_rewards(address_hash, options) do
    paging_options = Keyword.get(options, :paging_options, @default_paging_options)

    address_hash
    |> address_to_transactions_tasks(options)
    |> wait_for_address_transactions()
    |> Enum.sort_by(&{&1.block_number, &1.index}, &>=/2)
    |> Enum.dedup_by(& &1.hash)
    |> Enum.take(paging_options.page_size)
  end

  defp address_to_transactions_tasks_query(options) do
    options
    |> Keyword.get(:paging_options, @default_paging_options)
    |> fetch_transactions()
  end

  defp address_to_transactions_tasks(address_hash, options) do
    direction = Keyword.get(options, :direction)
    necessity_by_association = Keyword.get(options, :necessity_by_association, %{})

    options
    |> address_to_transactions_tasks_query()
    |> join_associations(necessity_by_association)
    |> Transaction.matching_address_queries_list(direction, address_hash)
    |> Enum.map(fn query -> Task.async(fn -> Repo.all(query) end) end)
  end

  defp address_to_transactions_tasks_range_of_blocks(address_hash, options) do
    direction = Keyword.get(options, :direction)

    extremums_list =
      options
      |> address_to_transactions_tasks_query()
      |> Transaction.matching_address_queries_list(direction, address_hash)
      |> Enum.map(fn query ->
        max_query =
          from(
            q in subquery(query),
            select: %{min_block_number: min(q.block_number), max_block_number: max(q.block_number)}
          )

        max_query
        |> Repo.one!()
      end)

    extremums_list
    |> Enum.reduce(%{min_block_number: nil, max_block_number: 0}, fn %{
                                                                       min_block_number: min_number,
                                                                       max_block_number: max_number
                                                                     },
                                                                     extremums_result ->
      current_min_number = Map.get(extremums_result, :min_block_number)
      current_max_number = Map.get(extremums_result, :max_block_number)

      extremums_result =
        if is_number(current_min_number) do
          if is_number(min_number) and min_number > 0 and min_number < current_min_number do
            extremums_result
            |> Map.put(:min_block_number, min_number)
          else
            extremums_result
          end
        else
          extremums_result
          |> Map.put(:min_block_number, min_number)
        end

      if is_number(max_number) and max_number > 0 and max_number > current_max_number do
        extremums_result
        |> Map.put(:max_block_number, max_number)
      else
        extremums_result
      end
    end)
  end

  defp wait_for_address_transactions(tasks) do
    tasks
    |> Task.yield_many(:timer.seconds(20))
    |> Enum.flat_map(fn {_task, res} ->
      case res do
        {:ok, result} ->
          result

        {:exit, reason} ->
          raise "Query fetching address transactions terminated: #{inspect(reason)}"

        nil ->
          raise "Query fetching address transactions timed out."
      end
    end)
  end

  @spec address_hash_to_token_transfers(Hash.Address.t(), Keyword.t()) :: [Transaction.t()]
  def address_hash_to_token_transfers(address_hash, options \\ []) do
    paging_options = Keyword.get(options, :paging_options, @default_paging_options)
    direction = Keyword.get(options, :direction)

    direction
    |> Transaction.transactions_with_token_transfers_direction(address_hash)
    |> Transaction.preload_token_transfers(address_hash)
    |> handle_paging_options(paging_options)
    |> Repo.all()
  end

  @spec address_to_logs(Hash.Address.t(), Keyword.t()) :: [Log.t()]
  def address_to_logs(address_hash, options \\ []) when is_list(options) do
    paging_options = Keyword.get(options, :paging_options) || %PagingOptions{page_size: 50}

    {block_number, transaction_index, log_index} = paging_options.key || {BlockNumber.get_max(), 0, 0}

    base_query =
      from(log in Log,
        inner_join: transaction in Transaction,
        on: transaction.hash == log.transaction_hash,
        order_by: [desc: log.block_number, desc: log.index],
        where: transaction.block_number < ^block_number,
        or_where: transaction.block_number == ^block_number and transaction.index > ^transaction_index,
        or_where:
          transaction.block_number == ^block_number and transaction.index == ^transaction_index and
            log.index > ^log_index,
        where: log.address_hash == ^address_hash,
        limit: ^paging_options.page_size,
        select: log
      )

    wrapped_query =
      from(
        log in subquery(base_query),
        inner_join: transaction in Transaction,
        preload: [:transaction, transaction: [to_address: :smart_contract]],
        where:
          log.block_hash == transaction.block_hash and
            log.block_number == transaction.block_number and
            log.transaction_hash == transaction.hash,
        select: log
      )

    wrapped_query
    |> filter_topic(options)
    |> Repo.all()
    |> Enum.take(paging_options.page_size)
  end

  defp filter_topic(base_query, topic: topic) do
    from(log in base_query,
      where:
        log.first_topic == ^topic or log.second_topic == ^topic or log.third_topic == ^topic or
          log.fourth_topic == ^topic
    )
  end

  defp filter_topic(base_query, _), do: base_query

  @doc """
  Finds all `t:Explorer.Chain.Transaction.t/0`s given the address_hash and the token contract
  address hash.

  ## Options

    * `:paging_options` - a `t:Explorer.PagingOptions.t/0` used to specify the `:page_size` and
      `:key` (in the form of `%{"inserted_at" => inserted_at}`). Results will be the transactions
      older than the `index` that are passed.
  """
  @spec address_to_transactions_with_token_transfers(Hash.t(), Hash.t(), [paging_options]) :: [Transaction.t()]
  def address_to_transactions_with_token_transfers(address_hash, token_hash, options \\ []) do
    paging_options = Keyword.get(options, :paging_options, @default_paging_options)

    address_hash
    |> Transaction.transactions_with_token_transfers(token_hash)
    |> Transaction.preload_token_transfers(address_hash)
    |> handle_paging_options(paging_options)
    |> Repo.all()
  end

  @doc """
  The `t:Explorer.Chain.Address.t/0` `balance` in `unit`.
  """
  @spec balance(Address.t(), :wei) :: Wei.wei() | nil
  @spec balance(Address.t(), :gwei) :: Wei.gwei() | nil
  @spec balance(Address.t(), :ether) :: Wei.ether() | nil
  def balance(%Address{fetched_coin_balance: balance}, unit) do
    case balance do
      nil -> nil
      _ -> Wei.to(balance, unit)
    end
  end

  @doc """
  The number of `t:Explorer.Chain.Block.t/0`.

      iex> insert_list(2, :block)
      iex> Explorer.Chain.block_count()
      2

  When there are no `t:Explorer.Chain.Block.t/0`.

      iex> Explorer.Chain.block_count()
      0

  """
  def block_count do
    Repo.aggregate(Block, :count, :hash)
  end

  @doc """
  Reward for mining a block.

  The block reward is the sum of the following:

  * Sum of the transaction fees (gas_used * gas_price) for the block
  * A static reward for miner (this value may change during the life of the chain)
  * The reward for uncle blocks (1/32 * static_reward * number_of_uncles)

  *NOTE*

  Uncles are not currently accounted for.
  """
  @spec block_reward(Block.block_number()) :: Wei.t()
  def block_reward(block_number) do
    query =
      from(
        block in Block,
        left_join: transaction in assoc(block, :transactions),
        inner_join: emission_reward in EmissionReward,
        on: fragment("? <@ ?", block.number, emission_reward.block_range),
        where: block.number == ^block_number,
        group_by: emission_reward.reward,
        select: %Wei{
          value: coalesce(sum(transaction.gas_used * transaction.gas_price), 0) + emission_reward.reward
        }
      )

    Repo.one!(query)
  end

  @doc """
  The `t:Explorer.Chain.Wei.t/0` paid to the miners of the `t:Explorer.Chain.Block.t/0`s with `hash`
  `Explorer.Chain.Hash.Full.t/0` by the signers of the transactions in those blocks to cover the gas fee
  (`gas_used * gas_price`).
  """
  @spec gas_payment_by_block_hash([Hash.Full.t()]) :: %{Hash.Full.t() => Wei.t()}
  def gas_payment_by_block_hash(block_hashes) when is_list(block_hashes) do
    query =
      from(
        block in Block,
        left_join: transaction in assoc(block, :transactions),
        where: block.hash in ^block_hashes and block.consensus == true,
        group_by: block.hash,
        select: {block.hash, %Wei{value: coalesce(sum(transaction.gas_used * transaction.gas_price), 0)}}
      )

    query
    |> Repo.all()
    |> Enum.into(%{})
  end

  @doc """
  Finds all `t:Explorer.Chain.Transaction.t/0`s in the `t:Explorer.Chain.Block.t/0`.

  ## Options

    * `:necessity_by_association` - use to load `t:association/0` as `:required` or `:optional`.  If an association is
      `:required`, and the `t:Explorer.Chain.Transaction.t/0` has no associated record for that association, then the
      `t:Explorer.Chain.Transaction.t/0` will not be included in the page `entries`.
    * `:paging_options` - a `t:Explorer.PagingOptions.t/0` used to specify the `:page_size` and
      `:key` (a tuple of the lowest/oldest `{index}`) and. Results will be the transactions older than
      the `index` that are passed.
  """
  @spec block_to_transactions(Hash.Full.t(), [paging_options | necessity_by_association_option]) :: [Transaction.t()]
  def block_to_transactions(block_hash, options \\ []) when is_list(options) do
    necessity_by_association = Keyword.get(options, :necessity_by_association, %{})

    options
    |> Keyword.get(:paging_options, @default_paging_options)
    |> fetch_transactions()
    |> join(:inner, [transaction], block in assoc(transaction, :block))
    |> where([_, block], block.hash == ^block_hash)
    |> join_associations(necessity_by_association)
    |> preload([{:token_transfers, [:token, :from_address, :to_address]}])
    |> Repo.all()
  end

  @doc """
  Counts the number of `t:Explorer.Chain.Transaction.t/0` in the `block`.
  """
  @spec block_to_transaction_count(Hash.Full.t()) :: non_neg_integer()
  def block_to_transaction_count(block_hash) do
    query =
      from(
        transaction in Transaction,
        where: transaction.block_hash == ^block_hash
      )

    Repo.aggregate(query, :count, :hash)
  end

  @spec address_to_incoming_transaction_count(Hash.Address.t()) :: non_neg_integer()
  def address_to_incoming_transaction_count(address_hash) do
    paging_options = %PagingOptions{page_size: @max_incoming_transactions_count}

    base_query =
      paging_options
      |> fetch_transactions()

    to_address_query =
      base_query
      |> where([t], t.to_address_hash == ^address_hash)

    Repo.aggregate(to_address_query, :count, :hash, timeout: :infinity)
  end

  @spec max_incoming_transactions_count() :: non_neg_integer()
  def max_incoming_transactions_count, do: @max_incoming_transactions_count

  @doc """
  How many blocks have confirmed `block` based on the current `max_block_number`

  A consensus block's number of confirmations is the difference between its number and the current block height.

      iex> block = insert(:block, number: 1)
      iex> Explorer.Chain.confirmations(block, block_height: 2)
      {:ok, 1}

  The newest block at the block height has no confirmations.

      iex> block = insert(:block, number: 1)
      iex> Explorer.Chain.confirmations(block, block_height: 1)
      {:ok, 0}

  A non-consensus block has no confirmations and is orphaned even if there are child blocks of it on an orphaned chain.

      iex> parent_block = insert(:block, consensus: false, number: 1)
      iex> insert(
      ...>   :block,
      ...>   parent_hash: parent_block.hash,
      ...>   consensus: false,
      ...>   number: parent_block.number + 1
      ...> )
      iex> Explorer.Chain.confirmations(parent_block, block_height: 3)
      {:error, :non_consensus}

  If you calculate the block height and then get a newer block, the confirmations will be `0` instead of negative.

      iex> block = insert(:block, number: 1)
      iex> Explorer.Chain.confirmations(block, block_height: 0)
      {:ok, 0}
  """
  @spec confirmations(Block.t(), [{:block_height, block_height()}]) ::
          {:ok, non_neg_integer()} | {:error, :non_consensus}

  def confirmations(%Block{consensus: true, number: number}, named_arguments) when is_list(named_arguments) do
    max_consensus_block_number = Keyword.fetch!(named_arguments, :block_height)

    {:ok, max(max_consensus_block_number - number, 0)}
  end

  def confirmations(%Block{consensus: false}, _), do: {:error, :non_consensus}

  @doc """
  Creates an address.

      iex> {:ok, %Explorer.Chain.Address{hash: hash}} = Explorer.Chain.create_address(
      ...>   %{hash: "0xa94f5374fce5edbc8e2a8697c15331677e6ebf0b"}
      ...> )
      ...> to_string(hash)
      "0xa94f5374fce5edbc8e2a8697c15331677e6ebf0b"

  A `String.t/0` value for `Explorer.Chain.Address.t/0` `hash` must have 40 hexadecimal characters after the `0x` prefix
  to prevent short- and long-hash transcription errors.

      iex> {:error, %Ecto.Changeset{errors: errors}} = Explorer.Chain.create_address(
      ...>   %{hash: "0xa94f5374fce5edbc8e2a8697c15331677e6ebf0"}
      ...> )
      ...> errors
      [hash: {"is invalid", [type: Explorer.Chain.Hash.Address, validation: :cast]}]
      iex> {:error, %Ecto.Changeset{errors: errors}} = Explorer.Chain.create_address(
      ...>   %{hash: "0xa94f5374fce5edbc8e2a8697c15331677e6ebf0ba"}
      ...> )
      ...> errors
      [hash: {"is invalid", [type: Explorer.Chain.Hash.Address, validation: :cast]}]

  """
  @spec create_address(map()) :: {:ok, Address.t()} | {:error, Ecto.Changeset.t()}
  def create_address(attrs \\ %{}) do
    %Address{}
    |> Address.changeset(attrs)
    |> Repo.insert()
  end

  @doc """
  Creates a decompiled smart contract.
  """

  @spec create_decompiled_smart_contract(map()) :: {:ok, Address.t()} | {:error, Ecto.Changeset.t()}
  def create_decompiled_smart_contract(attrs) do
    changeset = DecompiledSmartContract.changeset(%DecompiledSmartContract{}, attrs)

    # Enforce ShareLocks tables order (see docs: sharelocks.md)
    Multi.new()
    |> Multi.run(:set_address_decompiled, fn repo, _ ->
      set_address_decompiled(repo, Changeset.get_field(changeset, :address_hash))
    end)
    |> Multi.insert(:decompiled_smart_contract, changeset,
      on_conflict: :replace_all,
      conflict_target: [:decompiler_version, :address_hash]
    )
    |> Repo.transaction()
    |> case do
      {:ok, %{decompiled_smart_contract: decompiled_smart_contract}} -> {:ok, decompiled_smart_contract}
      {:error, _, error_value, _} -> {:error, error_value}
    end
  end

  @doc """
  Converts the `Explorer.Chain.Data.t:t/0` to `iodata` representation that can be written to users efficiently.

      iex> %Explorer.Chain.Data{
      ...>   bytes: <<>>
      ...> } |>
      ...> Explorer.Chain.data_to_iodata() |>
      ...> IO.iodata_to_binary()
      "0x"
      iex> %Explorer.Chain.Data{
      ...>   bytes: <<0, 0, 0, 0, 0, 0, 0, 0, 0, 0, 0, 0, 134, 45, 103, 203, 7,
      ...>     115, 238, 63, 140, 231, 234, 137, 179, 40, 255, 234, 134, 26,
      ...>     179, 239>>
      ...> } |>
      ...> Explorer.Chain.data_to_iodata() |>
      ...> IO.iodata_to_binary()
      "0x000000000000000000000000862d67cb0773ee3f8ce7ea89b328ffea861ab3ef"

  """
  @spec data_to_iodata(Data.t()) :: iodata()
  def data_to_iodata(data) do
    Data.to_iodata(data)
  end

  @doc """
  The fee a `transaction` paid for the `t:Explorer.Transaction.t/0` `gas`

  If the transaction is pending, then the fee will be a range of `unit`

      iex> Explorer.Chain.fee(
      ...>   %Explorer.Chain.Transaction{
      ...>     gas: Decimal.new(3),
      ...>     gas_price: %Explorer.Chain.Wei{value: Decimal.new(2)},
      ...>     gas_used: nil
      ...>   },
      ...>   :wei
      ...> )
      {:maximum, Decimal.new(6)}

  If the transaction has been confirmed in block, then the fee will be the actual fee paid in `unit` for the `gas_used`
  in the `transaction`.

      iex> Explorer.Chain.fee(
      ...>   %Explorer.Chain.Transaction{
      ...>     gas: Decimal.new(3),
      ...>     gas_price: %Explorer.Chain.Wei{value: Decimal.new(2)},
      ...>     gas_used: Decimal.new(2)
      ...>   },
      ...>   :wei
      ...> )
      {:actual, Decimal.new(4)}

  """
  @spec fee(%Transaction{gas_used: nil}, :ether | :gwei | :wei) :: {:maximum, Decimal.t()}
  def fee(%Transaction{gas: gas, gas_price: gas_price, gas_used: nil}, unit) do
    fee =
      gas_price
      |> Wei.to(unit)
      |> Decimal.mult(gas)

    {:maximum, fee}
  end

  @spec fee(%Transaction{gas_used: Decimal.t()}, :ether | :gwei | :wei) :: {:actual, Decimal.t()}
  def fee(%Transaction{gas_price: gas_price, gas_used: gas_used}, unit) do
    fee =
      gas_price
      |> Wei.to(unit)
      |> Decimal.mult(gas_used)

    {:actual, fee}
  end

  @doc """
  Checks to see if the chain is down indexing based on the transaction from the
  oldest block and the `fetch_internal_transactions` pending operation
  """
  @spec finished_indexing?() :: boolean()
  def finished_indexing? do
    with {:transactions_exist, true} <- {:transactions_exist, Repo.exists?(Transaction)},
         min_block_number when not is_nil(min_block_number) <- Repo.aggregate(Transaction, :min, :block_number) do
      query =
        from(
          b in Block,
          join: pending_ops in assoc(b, :pending_operations),
          where: pending_ops.fetch_internal_transactions,
          where: b.consensus and b.number == ^min_block_number
        )

      !Repo.exists?(query)
    else
      {:transactions_exist, false} -> true
      nil -> false
    end
  end

  @doc """
  The `t:Explorer.Chain.Transaction.t/0` `gas_price` of the `transaction` in `unit`.
  """
  def gas_price(%Transaction{gas_price: gas_price}, unit) do
    Wei.to(gas_price, unit)
  end

  @doc """
  Converts `t:Explorer.Chain.Address.t/0` `hash` to the `t:Explorer.Chain.Address.t/0` with that `hash`.

  Returns `{:ok, %Explorer.Chain.Address{}}` if found

      iex> {:ok, %Explorer.Chain.Address{hash: hash}} = Explorer.Chain.create_address(
      ...>   %{hash: "0x5aaeb6053f3e94c9b9a09f33669435e7ef1beaed"}
      ...> )
      iex> {:ok, %Explorer.Chain.Address{hash: found_hash}} = Explorer.Chain.hash_to_address(hash)
      iex> found_hash == hash
      true

  Returns `{:error, :not_found}` if not found

      iex> {:ok, hash} = Explorer.Chain.string_to_address_hash("0x5aaeb6053f3e94c9b9a09f33669435e7ef1beaed")
      iex> Explorer.Chain.hash_to_address(hash)
      {:error, :not_found}

  ## Options

    * `:necessity_by_association` - use to load `t:association/0` as `:required` or `:optional`.  If an association is
      `:required`, and the `t:Explorer.Chain.Address.t/0` has no associated record for that association,
      then the `t:Explorer.Chain.Address.t/0` will not be included in the list.

  Optionally it also accepts a boolean to fetch the `has_decompiled_code?` virtual field or not

  """
  @spec hash_to_address(Hash.Address.t(), [necessity_by_association_option], boolean()) ::
          {:ok, Address.t()} | {:error, :not_found}
  def hash_to_address(
        %Hash{byte_count: unquote(Hash.Address.byte_count())} = hash,
        options \\ [
          necessity_by_association: %{
            :contracts_creation_internal_transaction => :optional,
            :names => :optional,
            :smart_contract => :optional,
            :token => :optional,
            :celo_account => :optional,
            :celo_delegator => :optional,
            :celo_signers => :optional,
            :celo_members => :optional,
            [{:celo_delegator, :celo_account}] => :optional,
            [{:celo_delegator, :celo_validator}] => :optional,
            [{:celo_delegator, :celo_validator, :group_address}] => :optional,
            [{:celo_delegator, :celo_validator, :signer}] => :optional,
            [{:celo_delegator, :account_address}] => :optional,
            [{:celo_signers, :signer_address}] => :optional,
            [{:celo_members, :validator_address}] => :optional,
            [{:celo_voters, :voter_address}] => :optional,
            [{:celo_voted, :group_address}] => :optional,
            :celo_validator => :optional,
            [{:celo_validator, :group_address}] => :optional,
            [{:celo_validator, :signer}] => :optional,
            :celo_validator_group => :optional,
            :contracts_creation_transaction => :optional
          }
        ],
        query_decompiled_code_flag \\ true
      ) do
    necessity_by_association = Keyword.get(options, :necessity_by_association, %{})

    query =
      from(
        address in Address,
        where: address.hash == ^hash
      )

    query
    |> join_associations(necessity_by_association)
    |> with_decompiled_code_flag(hash, query_decompiled_code_flag)
    |> Repo.one()
    |> case do
      nil ->
        {:error, :not_found}

      address ->
        address2 =
          if Ecto.assoc_loaded?(address.celo_delegator) and address.celo_delegator != nil do
            Map.put(address, :celo_account, address.celo_delegator.celo_account)
          else
            address
          end

        address3 =
          if Ecto.assoc_loaded?(address.celo_delegator) and address.celo_delegator != nil do
            Map.put(address2, :celo_validator, address.celo_delegator.celo_validator)
          else
            address2
          end

        {:ok, address3}
    end
  end

  def decompiled_code(address_hash, version) do
    query =
      from(contract in DecompiledSmartContract,
        where: contract.address_hash == ^address_hash and contract.decompiler_version == ^version
      )

    query
    |> Repo.one()
    |> case do
      nil -> {:error, :not_found}
      contract -> {:ok, contract.decompiled_source_code}
    end
  end

  @spec token_contract_address_from_token_name(String.t()) :: {:ok, Hash.Address.t()} | {:error, :not_found}
  def token_contract_address_from_token_name(name) when is_binary(name) do
    query =
      from(token in Token,
        where: ilike(token.symbol, ^name),
        select: token.contract_address_hash
      )

    query
    |> Repo.all()
    |> case do
      [] -> {:error, :not_found}
      hashes -> {:ok, List.first(hashes)}
    end
  end

  @spec search_token(String.t()) :: [Token.t()]
  def search_token(word) do
    term = String.replace(word, ~r/\W/u, "") <> ":*"

    query =
      from(token in Token,
        where: fragment("to_tsvector('english', symbol || ' ' || name ) @@ to_tsquery(?)", ^term),
        limit: 5
      )

    Repo.all(query)
  end

  @doc """
  Converts `t:Explorer.Chain.Address.t/0` `hash` to the `t:Explorer.Chain.Address.t/0` with that `hash`.

  Returns `{:ok, %Explorer.Chain.Address{}}` if found

      iex> {:ok, %Explorer.Chain.Address{hash: hash}} = Explorer.Chain.create_address(
      ...>   %{hash: "0x5aaeb6053f3e94c9b9a09f33669435e7ef1beaed"}
      ...> )
      iex> {:ok, %Explorer.Chain.Address{hash: found_hash}} = Explorer.Chain.hash_to_address(hash)
      iex> found_hash == hash
      true

  Returns `{:error, address}` if not found but created an address

      iex> {:ok, %Explorer.Chain.Address{hash: hash}} = Explorer.Chain.create_address(
      ...>   %{hash: "0x5aaeb6053f3e94c9b9a09f33669435e7ef1beaed"}
      ...> )
      iex> {:ok, %Explorer.Chain.Address{hash: found_hash}} = Explorer.Chain.hash_to_address(hash)
      iex> found_hash == hash
      true


  ## Options

    * `:necessity_by_association` - use to load `t:association/0` as `:required` or `:optional`.  If an association is
      `:required`, and the `t:Explorer.Chain.Address.t/0` has no associated record for that association,
      then the `t:Explorer.Chain.Address.t/0` will not be included in the list.

  Optionally it also accepts a boolean to fetch the `has_decompiled_code?` virtual field or not

  """
  @spec find_or_insert_address_from_hash(Hash.Address.t(), [necessity_by_association_option], boolean()) ::
          {:ok, Address.t()}
  def find_or_insert_address_from_hash(
        %Hash{byte_count: unquote(Hash.Address.byte_count())} = hash,
        options \\ [
          necessity_by_association: %{
            :contracts_creation_internal_transaction => :optional,
            :names => :optional,
            :smart_contract => :optional,
            :token => :optional,
            :celo_account => :optional,
            :celo_delegator => :optional,
            [{:celo_delegator, :celo_account}] => :optional,
            :contracts_creation_transaction => :optional
          }
        ],
        query_decompiled_code_flag \\ true
      ) do
    case hash_to_address(hash, options, query_decompiled_code_flag) do
      {:ok, address} ->
        {:ok, address}

      {:error, :not_found} ->
        create_address(%{hash: to_string(hash)})
        hash_to_address(hash, options, query_decompiled_code_flag)
    end
  end

  @doc """
  Converts list of `t:Explorer.Chain.Address.t/0` `hash` to the `t:Explorer.Chain.Address.t/0` with that `hash`.

  Returns `[%Explorer.Chain.Address{}]}` if found

  """
  @spec hashes_to_addresses([Hash.Address.t()]) :: [Address.t()]
  def hashes_to_addresses(hashes) when is_list(hashes) do
    query =
      from(
        address in Address,
        where: address.hash in ^hashes,
        # https://stackoverflow.com/a/29598910/470451
        order_by: fragment("array_position(?, ?)", type(^hashes, {:array, Hash.Address}), address.hash)
      )

    Repo.all(query)
  end

  @doc """
  Returns the balance of the given address and block combination.

  Returns `{:error, :not_found}` if there is no address by that hash present.
  Returns `{:error, :no_balance}` if there is no balance for that address at that block.
  """
  @spec get_balance_as_of_block(Hash.Address.t(), Block.block_number() | :earliest | :latest | :pending) ::
          {:ok, Wei.t()} | {:error, :no_balance} | {:error, :not_found}
  def get_balance_as_of_block(address, block) when is_integer(block) do
    coin_balance_query =
      from(coin_balance in CoinBalance,
        where: coin_balance.address_hash == ^address,
        where: not is_nil(coin_balance.value),
        where: coin_balance.block_number <= ^block,
        order_by: [desc: coin_balance.block_number],
        limit: 1,
        select: coin_balance.value
      )

    case Repo.one(coin_balance_query) do
      nil -> {:error, :not_found}
      coin_balance -> {:ok, coin_balance}
    end
  end

  def get_balance_as_of_block(address, :latest) do
    case max_consensus_block_number() do
      {:ok, latest_block_number} ->
        get_balance_as_of_block(address, latest_block_number)

      {:error, :not_found} ->
        {:error, :not_found}
    end
  end

  def get_balance_as_of_block(address, :earliest) do
    query =
      from(coin_balance in CoinBalance,
        where: coin_balance.address_hash == ^address,
        where: not is_nil(coin_balance.value),
        where: coin_balance.block_number == 0,
        limit: 1,
        select: coin_balance.value
      )

    case Repo.one(query) do
      nil -> {:error, :not_found}
      coin_balance -> {:ok, coin_balance}
    end
  end

  def get_balance_as_of_block(address, :pending) do
    query =
      case max_consensus_block_number() do
        {:ok, latest_block_number} ->
          from(coin_balance in CoinBalance,
            where: coin_balance.address_hash == ^address,
            where: not is_nil(coin_balance.value),
            where: coin_balance.block_number > ^latest_block_number,
            order_by: [desc: coin_balance.block_number],
            limit: 1,
            select: coin_balance.value
          )

        {:error, :not_found} ->
          from(coin_balance in CoinBalance,
            where: coin_balance.address_hash == ^address,
            where: not is_nil(coin_balance.value),
            order_by: [desc: coin_balance.block_number],
            limit: 1,
            select: coin_balance.value
          )
      end

    case Repo.one(query) do
      nil -> {:error, :not_found}
      coin_balance -> {:ok, coin_balance}
    end
  end

  @spec list_ordered_addresses(non_neg_integer(), non_neg_integer()) :: [Address.t()]
  def list_ordered_addresses(offset, limit) do
    query =
      from(
        address in Address,
        order_by: [asc: address.inserted_at],
        offset: ^offset,
        limit: ^limit
      )

    Repo.all(query)
  end

  @doc """
  Finds an `t:Explorer.Chain.Address.t/0` that has the provided `t:Explorer.Chain.Address.t/0` `hash` and a contract.

  ## Options

    * `:necessity_by_association` - use to load `t:association/0` as `:required` or `:optional`.  If an association is
      `:required`, and the `t:Explorer.Chain.Address.t/0` has no associated record for that association,
      then the `t:Explorer.Chain.Address.t/0` will not be included in the list.

  Optionally it also accepts a boolean to fetch the `has_decompiled_code?` virtual field or not

  """
  @spec find_contract_address(Hash.Address.t(), [necessity_by_association_option], boolean()) ::
          {:ok, Address.t()} | {:error, :not_found}
  def find_contract_address(
        %Hash{byte_count: unquote(Hash.Address.byte_count())} = hash,
        options \\ [],
        query_decompiled_code_flag \\ false
      ) do
    necessity_by_association = Keyword.get(options, :necessity_by_association, %{})

    query =
      from(
        address in Address,
        where: address.hash == ^hash and not is_nil(address.contract_code)
      )

    query
    |> join_associations(necessity_by_association)
    |> with_decompiled_code_flag(hash, query_decompiled_code_flag)
    |> Repo.one()
    |> case do
      nil -> {:error, :not_found}
      address -> {:ok, address}
    end
  end

  @spec find_decompiled_contract_address(Hash.Address.t()) :: {:ok, Address.t()} | {:error, :not_found}
  def find_decompiled_contract_address(%Hash{byte_count: unquote(Hash.Address.byte_count())} = hash) do
    query =
      from(
        address in Address,
        preload: [
          :contracts_creation_internal_transaction,
          :names,
          :smart_contract,
          :token,
          :contracts_creation_transaction,
          :decompiled_smart_contracts
        ],
        where: address.hash == ^hash
      )

    address = Repo.one(query)

    if address do
      {:ok, address}
    else
      {:error, :not_found}
    end
  end

  @doc """
  Converts `t:Explorer.Chain.Block.t/0` `hash` to the `t:Explorer.Chain.Block.t/0` with that `hash`.

  Unlike `number_to_block/1`, both consensus and non-consensus blocks can be returned when looked up by `hash`.

  Returns `{:ok, %Explorer.Chain.Block{}}` if found

      iex> %Block{hash: hash} = insert(:block, consensus: false)
      iex> {:ok, %Explorer.Chain.Block{hash: found_hash}} = Explorer.Chain.hash_to_block(hash)
      iex> found_hash == hash
      true

  Returns `{:error, :not_found}` if not found

      iex> {:ok, hash} = Explorer.Chain.string_to_block_hash(
      ...>   "0x9fc76417374aa880d4449a1f7f31ec597f00b1f6f3dd2d66f4c9c6c445836d8b"
      ...> )
      iex> Explorer.Chain.hash_to_block(hash)
      {:error, :not_found}

  ## Options

    * `:necessity_by_association` - use to load `t:association/0` as `:required` or `:optional`.  If an association is
      `:required`, and the `t:Explorer.Chain.Block.t/0` has no associated record for that association, then the
      `t:Explorer.Chain.Block.t/0` will not be included in the page `entries`.

  """
  @spec hash_to_block(Hash.Full.t(), [necessity_by_association_option]) :: {:ok, Block.t()} | {:error, :not_found}
  def hash_to_block(%Hash{byte_count: unquote(Hash.Full.byte_count())} = hash, options \\ []) when is_list(options) do
    necessity_by_association = Keyword.get(options, :necessity_by_association, %{})

    Block
    |> where(hash: ^hash)
    |> join_associations(necessity_by_association)
    |> Repo.one()
    |> case do
      nil ->
        {:error, :not_found}

      block ->
        {:ok, block}
    end
  end

  @doc """
  Converts the `Explorer.Chain.Hash.t:t/0` to `iodata` representation that can be written efficiently to users.

      iex> %Explorer.Chain.Hash{
      ...>   byte_count: 32,
      ...>   bytes: <<0x9fc76417374aa880d4449a1f7f31ec597f00b1f6f3dd2d66f4c9c6c445836d8b ::
      ...>            big-integer-size(32)-unit(8)>>
      ...> } |>
      ...> Explorer.Chain.hash_to_iodata() |>
      ...> IO.iodata_to_binary()
      "0x9fc76417374aa880d4449a1f7f31ec597f00b1f6f3dd2d66f4c9c6c445836d8b"

  Always pads number, so that it is a valid format for casting.

      iex> %Explorer.Chain.Hash{
      ...>   byte_count: 32,
      ...>   bytes: <<0x1234567890abcdef :: big-integer-size(32)-unit(8)>>
      ...> } |>
      ...> Explorer.Chain.hash_to_iodata() |>
      ...> IO.iodata_to_binary()
      "0x0000000000000000000000000000000000000000000000001234567890abcdef"

  """
  @spec hash_to_iodata(Hash.t()) :: iodata()
  def hash_to_iodata(hash) do
    Hash.to_iodata(hash)
  end

  @doc """
  Converts `t:Explorer.Chain.Transaction.t/0` `hash` to the `t:Explorer.Chain.Transaction.t/0` with that `hash`.

  Returns `{:ok, %Explorer.Chain.Transaction{}}` if found

      iex> %Transaction{hash: hash} = insert(:transaction)
      iex> {:ok, %Explorer.Chain.Transaction{hash: found_hash}} = Explorer.Chain.hash_to_transaction(hash)
      iex> found_hash == hash
      true

  Returns `{:error, :not_found}` if not found

      iex> {:ok, hash} = Explorer.Chain.string_to_transaction_hash(
      ...>   "0x9fc76417374aa880d4449a1f7f31ec597f00b1f6f3dd2d66f4c9c6c445836d8b"
      ...> )
      iex> Explorer.Chain.hash_to_transaction(hash)
      {:error, :not_found}

  ## Options

    * `:necessity_by_association` - use to load `t:association/0` as `:required` or `:optional`.  If an association is
      `:required`, and the `t:Explorer.Chain.Transaction.t/0` has no associated record for that association, then the
      `t:Explorer.Chain.Transaction.t/0` will not be included in the page `entries`.
  """
  @spec hash_to_transaction(Hash.Full.t(), [necessity_by_association_option]) ::
          {:ok, Transaction.t()} | {:error, :not_found}
  def hash_to_transaction(
        %Hash{byte_count: unquote(Hash.Full.byte_count())} = hash,
        options \\ []
      )
      when is_list(options) do
    necessity_by_association = Keyword.get(options, :necessity_by_association, %{})

    Transaction
    |> where(hash: ^hash)
    |> join_associations(necessity_by_association)
    |> Repo.one()
    |> case do
      nil ->
        {:error, :not_found}

      transaction ->
        {:ok, transaction}
    end
  end

  @doc """
  Converts list of `t:Explorer.Chain.Transaction.t/0` `hashes` to the list of `t:Explorer.Chain.Transaction.t/0`s for
  those `hashes`.

  Returns list of `%Explorer.Chain.Transaction{}`s if found

      iex> [%Transaction{hash: hash1}, %Transaction{hash: hash2}] = insert_list(2, :transaction)
      iex> [%Explorer.Chain.Transaction{hash: found_hash1}, %Explorer.Chain.Transaction{hash: found_hash2}] =
      ...>   Explorer.Chain.hashes_to_transactions([hash1, hash2])
      iex> found_hash1 in [hash1, hash2]
      true
      iex> found_hash2 in [hash1, hash2]
      true

  Returns `[]` if not found

      iex> {:ok, hash} = Explorer.Chain.string_to_transaction_hash(
      ...>   "0x9fc76417374aa880d4449a1f7f31ec597f00b1f6f3dd2d66f4c9c6c445836d8b"
      ...> )
      iex> Explorer.Chain.hashes_to_transactions([hash])
      []

  ## Options

    * `:necessity_by_association` - use to load `t:association/0` as `:required` or `:optional`.  If an association is
      `:required`, and the `t:Explorer.Chain.Transaction.t/0` has no associated record for that association, then the
      `t:Explorer.Chain.Transaction.t/0` will not be included in the page `entries`.
  """
  @spec hashes_to_transactions([Hash.Full.t()], [necessity_by_association_option]) :: [Transaction.t()] | []
  def hashes_to_transactions(hashes, options \\ []) when is_list(hashes) and is_list(options) do
    necessity_by_association = Keyword.get(options, :necessity_by_association, %{})

    fetch_transactions()
    |> where([transaction], transaction.hash in ^hashes)
    |> join_associations(necessity_by_association)
    |> preload([{:token_transfers, [:token, :from_address, :to_address]}])
    |> Repo.all()
  end

  @doc """
  Bulk insert all data stored in the `Explorer`.

  See `Explorer.Chain.Import.all/1` for options and returns.
  """
  @spec import(Import.all_options()) :: Import.all_result()
  def import(options) do
    Import.all(options)
  end

  @doc """
  The percentage of indexed blocks on the chain.

      iex> for index <- 5..9 do
      ...>   insert(:block, number: index)
      ...> end
      iex> Explorer.Chain.indexed_ratio()
      Decimal.new(1, 50, -2)

  If there are no blocks, the percentage is 0.

      iex> Explorer.Chain.indexed_ratio()
      Decimal.new(0)

  """
  @spec indexed_ratio() :: Decimal.t()
  def indexed_ratio do
    %{min: min, max: max} = BlockNumber.get_all()

    case {min, max} do
      {0, 0} ->
        Decimal.new(0)

      _ ->
        result = Decimal.div(max - min + 1, max + 1)

        Decimal.round(result, 2, :down)
    end
  end

  @spec fetch_min_block_number() :: non_neg_integer
  def fetch_min_block_number do
    query =
      from(block in Block,
        select: block.number,
        where: block.consensus == true,
        order_by: [asc: block.number],
        limit: 1
      )

    Repo.one(query) || 0
  end

  @spec fetch_max_block_number() :: non_neg_integer
  def fetch_max_block_number do
    query =
      from(block in Block,
        select: block.number,
        where: block.consensus == true,
        order_by: [desc: block.number],
        limit: 1
      )

    Repo.one(query) || 0
  end

  @spec fetch_count_consensus_block() :: non_neg_integer
  def fetch_count_consensus_block do
    query =
      from(block in Block,
        select: count(block.hash),
        where: block.consensus == true
      )

    Repo.one!(query)
  end

  @spec fetch_sum_coin_total_supply_minus_burnt() :: non_neg_integer
  def fetch_sum_coin_total_supply_minus_burnt do
    {:ok, burn_address_hash} = string_to_address_hash("0x0000000000000000000000000000000000000000")

    query =
      from(
        a0 in Address,
        select: fragment("SUM(a0.fetched_coin_balance)"),
        where: a0.hash != ^burn_address_hash
      )

    Repo.one!(query) || 0
  end

  @spec fetch_sum_coin_total_supply() :: non_neg_integer
  def fetch_sum_coin_total_supply do
    query =
      from(
        a0 in Address,
        select: fragment("SUM(a0.fetched_coin_balance)")
      )

    Repo.one!(query) || 0
  end

  @doc """
  The number of `t:Explorer.Chain.InternalTransaction.t/0`.

      iex> transaction = :transaction |> insert() |> with_block()
      iex> insert(:internal_transaction, index: 0, transaction: transaction, block_hash: transaction.block_hash, block_index: 0)
      iex> Explorer.Chain.internal_transaction_count()
      1

  If there are none, the count is `0`.

      iex> Explorer.Chain.internal_transaction_count()
      0

  """
  def internal_transaction_count do
    Repo.aggregate(InternalTransaction.where_nonpending_block(), :count, :transaction_hash)
  end

  @doc """
  Finds all `t:Explorer.Chain.Transaction.t/0` in the `t:Explorer.Chain.Block.t/0`.

  ## Options

    * `:necessity_by_association` - use to load `t:association/0` as `:required` or `:optional`.  If an association is
        `:required`, and the `t:Explorer.Chain.Block.t/0` has no associated record for that association, then the
        `t:Explorer.Chain.Block.t/0` will not be included in the page `entries`.
    * `:paging_options` - a `t:Explorer.PagingOptions.t/0` used to specify the `:page_size` and
      `:key` (a tuple of the lowest/oldest `{block_number}`). Results will be the internal
      transactions older than the `block_number` that are passed.
    * ':block_type' - use to filter by type of block; Uncle`, `Reorg`, or `Block` (default).

  """
  @spec list_blocks([paging_options | necessity_by_association_option]) :: [Block.t()]
  def list_blocks(options \\ []) when is_list(options) do
    necessity_by_association = Keyword.get(options, :necessity_by_association, %{})
    paging_options = Keyword.get(options, :paging_options) || @default_paging_options
    block_type = Keyword.get(options, :block_type, "Block")

    cond do
      block_type == "Block" && !paging_options.key ->
        block_from_cache(block_type, paging_options, necessity_by_association)

      block_type == "Uncle" && !paging_options.key ->
        uncles_from_cache(block_type, paging_options, necessity_by_association)

      true ->
        fetch_blocks(block_type, paging_options, necessity_by_association)
    end
  end

  defp block_from_cache(block_type, paging_options, necessity_by_association) do
    case Blocks.take_enough(paging_options.page_size) do
      nil ->
        elements = fetch_blocks(block_type, paging_options, necessity_by_association)

        Blocks.update(elements)

        elements

      blocks ->
        blocks
    end
  end

  def uncles_from_cache(block_type, paging_options, necessity_by_association) do
    case Uncles.take_enough(paging_options.page_size) do
      nil ->
        elements = fetch_blocks(block_type, paging_options, necessity_by_association)

        Uncles.update(elements)

        elements

      blocks ->
        blocks
    end
  end

  defp fetch_blocks(block_type, paging_options, necessity_by_association) do
    Block
    |> Block.block_type_filter(block_type)
    |> page_blocks(paging_options)
    |> limit(^paging_options.page_size)
    |> order_by(desc: :number)
    |> join_associations(necessity_by_association)
    |> Repo.all()
  end

  @doc """
  Map `block_number`s to their `t:Explorer.Chain.Block.t/0` `hash` `t:Explorer.Chain.Hash.Full.t/0`.

  Does not include non-consensus blocks.

      iex> block = insert(:block, consensus: false)
      iex> Explorer.Chain.block_hash_by_number([block.number])
      %{}

  """
  @spec block_hash_by_number([Block.block_number()]) :: %{Block.block_number() => Hash.Full.t()}
  def block_hash_by_number(block_numbers) when is_list(block_numbers) do
    query =
      from(block in Block,
        where: block.consensus == true and block.number in ^block_numbers,
        select: {block.number, block.hash}
      )

    query
    |> Repo.all()
    |> Enum.into(%{})
  end

  @doc """
  Lists the top `t:Explorer.Chain.Address.t/0`'s' in descending order based on coin balance and address hash.

  """
  @spec list_top_addresses :: [{Address.t(), non_neg_integer()}]
  def list_top_addresses(options \\ []) do
    paging_options = Keyword.get(options, :paging_options, @default_paging_options)

    if is_nil(paging_options.key) do
      paging_options.page_size
      |> Accounts.take_enough()
      |> case do
        nil ->
          accounts_with_n = fetch_top_addresses(paging_options)

          accounts_with_n
          |> Enum.map(fn {address, _n} -> address end)
          |> Accounts.update()

          accounts_with_n

        accounts ->
          Enum.map(
            accounts,
            &{&1,
             if is_nil(&1.nonce) do
               0
             else
               &1.nonce + 1
             end}
          )
      end
    else
      fetch_top_addresses(paging_options)
    end
  end

  defp fetch_top_addresses(paging_options) do
    base_query =
      from(a in Address,
        where: a.fetched_coin_balance > ^0,
        order_by: [desc: a.fetched_coin_balance, asc: a.hash],
        preload: [:names],
        select: {a, fragment("coalesce(1 + ?, 0)", a.nonce)}
      )

    base_query
    |> page_addresses(paging_options)
    |> limit(^paging_options.page_size)
    |> Repo.all()
  end

  @doc """
  Calls `reducer` on a stream of `t:Explorer.Chain.Block.t/0` without `t:Explorer.Chain.Block.Reward.t/0`.
  """
  def stream_blocks_without_rewards(initial, reducer) when is_function(reducer, 2) do
    Block.blocks_without_reward_query()
    |> Repo.stream_reduce(initial, reducer)
  end

  @doc """
  Finds all transactions of a certain block number
  """
  def get_transactions_of_block_number(block_number) do
    block_number
    |> Transaction.transactions_with_block_number()
    |> Repo.all()
  end

  @doc """
  Finds all Blocks validated by the address with the given hash.

    ## Options
      * `:necessity_by_association` - use to load `t:association/0` as `:required` or `:optional`.  If an association is
          `:required`, and the `t:Explorer.Chain.Block.t/0` has no associated record for that association, then the
          `t:Explorer.Chain.Block.t/0` will not be included in the page `entries`.
      * `:paging_options` - a `t:Explorer.PagingOptions.t/0` used to specify the `:page_size` and
        `:key` (a tuple of the lowest/oldest `{block_number}`) and. Results will be the internal
        transactions older than the `block_number` that are passed.

  Returns all blocks validated by the address given.
  """
  @spec get_blocks_validated_by_address(
          [paging_options | necessity_by_association_option],
          Hash.Address.t()
        ) :: [Block.t()]
  def get_blocks_validated_by_address(options \\ [], address_hash) when is_list(options) do
    necessity_by_association = Keyword.get(options, :necessity_by_association, %{})
    paging_options = Keyword.get(options, :paging_options, @default_paging_options)

    Block
    |> join_associations(necessity_by_association)
    |> where(miner_hash: ^address_hash)
    |> page_blocks(paging_options)
    |> limit(^paging_options.page_size)
    |> order_by(desc: :number)
    |> Repo.all()
  end

  def get_blocks_handled_by_address(options \\ [], address_hash) when is_list(options) do
    necessity_by_association = Keyword.get(options, :necessity_by_association, %{})
    paging_options = Keyword.get(options, :paging_options, @default_paging_options)

    query =
      from(b in Block,
        join: h in CeloValidatorHistory,
        where: b.number == h.block_number,
        where: h.address == ^address_hash,
        select: b
      )

    online_query =
      from(
        h in CeloValidatorHistory,
        where: h.address == ^address_hash,
        select: h.online
      )

    query
    |> join_associations(necessity_by_association)
    |> page_blocks(paging_options)
    |> limit(^paging_options.page_size)
    |> order_by(desc: :number)
    |> preload(online: ^online_query)
    |> Repo.all()
  end

  def get_downtime_by_address(options \\ [], address_hash) when is_list(options) do
    necessity_by_association = Keyword.get(options, :necessity_by_association, %{})
    paging_options = Keyword.get(options, :paging_options, @default_paging_options)

    query =
      from(b in Block,
        join: h in CeloValidatorHistory,
        where: b.number == h.block_number,
        where: h.address == ^address_hash,
        where: h.online == false,
        select: b
      )

    online_query =
      from(
        h in CeloValidatorHistory,
        where: h.address == ^address_hash,
        select: h.online
      )

    query
    |> join_associations(necessity_by_association)
    |> page_blocks(paging_options)
    |> limit(^paging_options.page_size)
    |> order_by(desc: :number)
    |> preload(online: ^online_query)
    |> Repo.all()
  end

  @doc """
  Counts all of the block validations and groups by the `miner_hash`.
  """
  def each_address_block_validation_count(fun) when is_function(fun, 1) do
    query =
      from(
        b in Block,
        join: addr in Address,
        where: b.miner_hash == addr.hash,
        select: {b.miner_hash, count(b.miner_hash)},
        group_by: b.miner_hash
      )

    Repo.stream_each(query, fun)
  end

  @doc """
  Counts the number of `t:Explorer.Chain.Block.t/0` validated by the address with the given `hash`.
  """
  @spec address_to_validation_count(Hash.Address.t()) :: non_neg_integer()
  def address_to_validation_count(hash) do
    query = from(block in Block, where: block.miner_hash == ^hash, select: fragment("COUNT(*)"))

    Repo.one(query)
  end

  @doc """
  Returns a stream of unfetched `t:Explorer.Chain.Address.CoinBalance.t/0`.

  When there are addresses, the `reducer` is called for each `t:Explorer.Chain.Address.t/0` `hash` and all
  `t:Explorer.Chain.Block.t/0` `block_number` that address is mentioned.

  | Address Hash Schema                        | Address Hash Field              | Block Number Schema                | Block Number Field |
  |--------------------------------------------|---------------------------------|------------------------------------|--------------------|
  | `t:Explorer.Chain.Block.t/0`               | `miner_hash`                    | `t:Explorer.Chain.Block.t/0`       | `number`           |
  | `t:Explorer.Chain.Transaction.t/0`         | `from_address_hash`             | `t:Explorer.Chain.Transaction.t/0` | `block_number`     |
  | `t:Explorer.Chain.Transaction.t/0`         | `to_address_hash`               | `t:Explorer.Chain.Transaction.t/0` | `block_number`     |
  | `t:Explorer.Chain.Log.t/0`                 | `address_hash`                  | `t:Explorer.Chain.Transaction.t/0` | `block_number`     |
  | `t:Explorer.Chain.InternalTransaction.t/0` | `created_contract_address_hash` | `t:Explorer.Chain.Transaction.t/0` | `block_number`     |
  | `t:Explorer.Chain.InternalTransaction.t/0` | `from_address_hash`             | `t:Explorer.Chain.Transaction.t/0` | `block_number`     |
  | `t:Explorer.Chain.InternalTransaction.t/0` | `to_address_hash`               | `t:Explorer.Chain.Transaction.t/0` | `block_number`     |

  Pending `t:Explorer.Chain.Transaction.t/0` `from_address_hash` and `to_address_hash` aren't returned because they
  don't have an associated block number.

  When there are no addresses, the `reducer` is never called and the `initial` is returned in an `:ok` tuple.

  When an `t:Explorer.Chain.Address.t/0` `hash` is used multiple times, all unique `t:Explorer.Chain.Block.t/0` `number`
  will be returned.
  """
  @spec stream_unfetched_balances(
          initial :: accumulator,
          reducer ::
            (entry :: %{address_hash: Hash.Address.t(), block_number: Block.block_number()}, accumulator -> accumulator)
        ) :: {:ok, accumulator}
        when accumulator: term()
  def stream_unfetched_balances(initial, reducer) when is_function(reducer, 2) do
    query =
      from(
        balance in CoinBalance,
        where: is_nil(balance.value_fetched_at),
        select: %{address_hash: balance.address_hash, block_number: balance.block_number}
      )

    Repo.stream_reduce(query, initial, reducer)
  end

  @doc """
  Returns a stream of all token balances that weren't fetched values.
  """
  @spec stream_unfetched_token_balances(
          initial :: accumulator,
          reducer :: (entry :: TokenBalance.t(), accumulator -> accumulator)
        ) :: {:ok, accumulator}
        when accumulator: term()
  def stream_unfetched_token_balances(initial, reducer) when is_function(reducer, 2) do
    TokenBalance.unfetched_token_balances()
    |> Repo.stream_reduce(initial, reducer)
  end

  @doc """
  Returns a stream of all blocks with unfetched internal transactions, using
  the `pending_block_operation` table.

  Only blocks with consensus are returned.

      iex> non_consensus = insert(:block, consensus: false)
      iex> insert(:pending_block_operation, block: non_consensus, fetch_internal_transactions: true)
      iex> unfetched = insert(:block)
      iex> insert(:pending_block_operation, block: unfetched, fetch_internal_transactions: true)
      iex> fetched = insert(:block)
      iex> insert(:pending_block_operation, block: fetched, fetch_internal_transactions: false)
      iex> {:ok, number_set} = Explorer.Chain.stream_blocks_with_unfetched_internal_transactions(
      ...>   MapSet.new(),
      ...>   fn number, acc ->
      ...>     MapSet.put(acc, number)
      ...>   end
      ...> )
      iex> non_consensus.number in number_set
      false
      iex> unfetched.number in number_set
      true
      iex> fetched.hash in number_set
      false

  """
  @spec stream_blocks_with_unfetched_internal_transactions(
          initial :: accumulator,
          reducer :: (entry :: term(), accumulator -> accumulator)
        ) :: {:ok, accumulator}
        when accumulator: term()
  def stream_blocks_with_unfetched_internal_transactions(initial, reducer) when is_function(reducer, 2) do
    query =
      from(
        b in Block,
        join: pending_ops in assoc(b, :pending_operations),
        where: pending_ops.fetch_internal_transactions,
        where: b.consensus,
        select: b.number
      )

    Repo.stream_reduce(query, initial, reducer)
  end

  def remove_nonconsensus_blocks_from_pending_ops(block_hashes) do
    query =
      from(
        po in PendingBlockOperation,
        where: po.block_hash in ^block_hashes
      )

<<<<<<< HEAD
  """
  @spec stream_transactions_with_unfetched_internal_transactions(
          fields :: [
            :block_hash
            | :internal_transactions_indexed_at
            | :from_address_hash
            | :gas
            | :gas_price
            | :gas_currency_hash
            | :gas_fee_recipient_hash
            | :gateway_fee
            | :hash
            | :index
            | :input
            | :nonce
            | :r
            | :s
            | :to_address_hash
            | :v
            | :value
          ],
          initial :: accumulator,
          reducer :: (entry :: term(), accumulator -> accumulator)
        ) :: {:ok, accumulator}
        when accumulator: term()
  def stream_transactions_with_unfetched_internal_transactions(fields, initial, reducer) when is_function(reducer, 2) do
=======
    {_, _} = Repo.delete_all(query)

    :ok
  end

  def remove_nonconsensus_blocks_from_pending_ops do
>>>>>>> fa17ae03
    query =
      from(
        po in PendingBlockOperation,
        inner_join: block in Block,
        on: block.hash == po.block_hash,
        where: block.consensus == false
      )

    {_, _} = Repo.delete_all(query)

    :ok
  end

  @spec stream_transactions_with_unfetched_created_contract_codes(
          fields :: [
            :block_hash
            | :created_contract_code_indexed_at
            | :from_address_hash
            | :gas
            | :gas_price
            | :gas_currency_hash
            | :gas_fee_recipient_hash
            | :gateway_fee
            | :hash
            | :index
            | :input
            | :nonce
            | :r
            | :s
            | :to_address_hash
            | :v
            | :value
          ],
          initial :: accumulator,
          reducer :: (entry :: term(), accumulator -> accumulator)
        ) :: {:ok, accumulator}
        when accumulator: term()
  def stream_transactions_with_unfetched_created_contract_codes(fields, initial, reducer)
      when is_function(reducer, 2) do
    query =
      from(t in Transaction,
        where:
          not is_nil(t.block_hash) and not is_nil(t.created_contract_address_hash) and
            is_nil(t.created_contract_code_indexed_at),
        select: ^fields
      )

    Repo.stream_reduce(query, initial, reducer)
  end

  @spec stream_mined_transactions(
          fields :: [
            :block_hash
            | :created_contract_code_indexed_at
            | :from_address_hash
            | :gas
            | :gas_price
            | :gas_currency_hash
            | :gas_fee_recipient_hash
            | :gateway_fee
            | :hash
            | :index
            | :input
            | :nonce
            | :r
            | :s
            | :to_address_hash
            | :v
            | :value
          ],
          initial :: accumulator,
          reducer :: (entry :: term(), accumulator -> accumulator)
        ) :: {:ok, accumulator}
        when accumulator: term()
  def stream_mined_transactions(fields, initial, reducer) when is_function(reducer, 2) do
    query =
      from(t in Transaction,
        where: not is_nil(t.block_hash) and not is_nil(t.nonce) and not is_nil(t.from_address_hash),
        select: ^fields
      )

    Repo.stream_reduce(query, initial, reducer)
  end

  @spec stream_pending_transactions(
          fields :: [
            :block_hash
            | :created_contract_code_indexed_at
            | :from_address_hash
            | :gas
            | :gas_price
            | :gas_currency_hash
            | :gas_fee_recipient_hash
            | :gateway_fee
            | :hash
            | :index
            | :input
            | :nonce
            | :r
            | :s
            | :to_address_hash
            | :v
            | :value
          ],
          initial :: accumulator,
          reducer :: (entry :: term(), accumulator -> accumulator)
        ) :: {:ok, accumulator}
        when accumulator: term()
  def stream_pending_transactions(fields, initial, reducer) when is_function(reducer, 2) do
    query =
      Transaction
      |> pending_transactions_query()
      |> select(^fields)

    Repo.stream_reduce(query, initial, reducer)
  end

  @doc """
  Returns a stream of all blocks that are marked as unfetched in `t:Explorer.Chain.Block.SecondDegreeRelation.t/0`.
  For each uncle block a `hash` of nephew block and an `index` of the block in it are returned.

  When a block is fetched, its uncles are transformed into `t:Explorer.Chain.Block.SecondDegreeRelation.t/0` and can be
  returned.  Once the uncle is imported its corresponding `t:Explorer.Chain.Block.SecondDegreeRelation.t/0`
  `uncle_fetched_at` will be set and it won't be returned anymore.
  """
  @spec stream_unfetched_uncles(
          initial :: accumulator,
          reducer :: (entry :: term(), accumulator -> accumulator)
        ) :: {:ok, accumulator}
        when accumulator: term()
  def stream_unfetched_uncles(initial, reducer) when is_function(reducer, 2) do
    query =
      from(bsdr in Block.SecondDegreeRelation,
        where: is_nil(bsdr.uncle_fetched_at) and not is_nil(bsdr.index),
        select: [:nephew_hash, :index]
      )

    Repo.stream_reduce(query, initial, reducer)
  end

  @doc """
  The number of `t:Explorer.Chain.Log.t/0`.

      iex> transaction = :transaction |> insert() |> with_block()
      iex> insert(:log, transaction: transaction, index: 0)
      iex> Explorer.Chain.log_count()
      1

  When there are no `t:Explorer.Chain.Log.t/0`.

      iex> Explorer.Chain.log_count()
      0

  """
  def log_count do
    Repo.one!(from(log in "logs", select: fragment("COUNT(*)")))
  end

  @doc """
  Max consensus block numbers.

  If blocks are skipped and inserted out of number order, the max number is still returned

      iex> insert(:block, number: 2)
      iex> insert(:block, number: 1)
      iex> Explorer.Chain.max_consensus_block_number()
      {:ok, 2}

  Non-consensus blocks are ignored

      iex> insert(:block, number: 3, consensus: false)
      iex> insert(:block, number: 2, consensus: true)
      iex> Explorer.Chain.max_consensus_block_number()
      {:ok, 2}

  If there are no blocks, `{:error, :not_found}` is returned

      iex> Explorer.Chain.max_consensus_block_number()
      {:error, :not_found}

  """
  @spec max_consensus_block_number() :: {:ok, Block.block_number()} | {:error, :not_found}
  def max_consensus_block_number do
    Block
    |> where(consensus: true)
    |> Repo.aggregate(:max, :number)
    |> case do
      nil -> {:error, :not_found}
      number -> {:ok, number}
    end
  end

  @spec max_non_consensus_block_number(integer | nil) :: {:ok, Block.block_number()} | {:error, :not_found}
  def max_non_consensus_block_number(max_consensus_block_number \\ nil) do
    max =
      if max_consensus_block_number do
        {:ok, max_consensus_block_number}
      else
        max_consensus_block_number()
      end

    case max do
      {:ok, number} ->
        query =
          from(block in Block,
            where: block.consensus == false,
            where: block.number > ^number
          )

        query
        |> Repo.aggregate(:max, :number)
        |> case do
          nil -> {:error, :not_found}
          number -> {:ok, number}
        end
    end
  end

  @doc """
  The height of the chain.

      iex> insert(:block, number: 0)
      iex> Explorer.Chain.block_height()
      0
      iex> insert(:block, number: 1)
      iex> Explorer.Chain.block_height()
      1

  If there are no blocks, then the `t:block_height/0` is `0`, unlike `max_consensus_block_chain/0` where it is not found.

      iex> Explorer.Chain.block_height()
      0
      iex> Explorer.Chain.max_consensus_block_number()
      {:error, :not_found}

  It is not possible to differentiate only the genesis block (`number` `0`) and no blocks.  Use
  `max_consensus_block_chain/0` if you need to differentiate those two scenarios.

      iex> Explorer.Chain.block_height()
      0
      iex> insert(:block, number: 0)
      iex> Explorer.Chain.block_height()
      0

  Non-consensus blocks are ignored.

      iex> insert(:block, number: 2, consensus: false)
      iex> insert(:block, number: 1, consensus: true)
      iex> Explorer.Chain.block_height()
      1

  """
  @spec block_height() :: block_height()
  def block_height do
    query = from(block in Block, select: coalesce(max(block.number), 0), where: block.consensus == true)

    Repo.one!(query)
  end

  def last_db_block_status do
    query =
      from(block in Block,
        select: {block.number, block.timestamp},
        where: block.consensus == true,
        order_by: [desc: block.number],
        limit: 1
      )

    query
    |> Repo.one()
    |> block_status()
  end

  def last_cache_block_status do
    [
      paging_options: %PagingOptions{page_size: 1}
    ]
    |> list_blocks()
    |> List.last()
    |> case do
      %{timestamp: timestamp, number: number} ->
        block_status({number, timestamp})

      _ ->
        block_status(nil)
    end
  end

  defp block_status({number, timestamp}) do
    now = DateTime.utc_now()
    last_block_period = DateTime.diff(now, timestamp, :millisecond)

    if last_block_period > Application.get_env(:explorer, :healthy_blocks_period) do
      {:error, number, timestamp}
    else
      {:ok, number, timestamp}
    end
  end

  defp block_status(nil), do: {:error, :no_blocks}

  @doc """
  Calculates the ranges of missing consensus blocks in `range`.

  When there are no blocks, the entire range is missing.

      iex> Explorer.Chain.missing_block_number_ranges(0..5)
      [0..5]

  If the block numbers from `0` to `max_block_number/0` are contiguous, then no block numbers are missing

      iex> insert(:block, number: 0)
      iex> insert(:block, number: 1)
      iex> Explorer.Chain.missing_block_number_ranges(0..1)
      []

  If there are gaps between the `first` and `last` of `range`, then the missing numbers are compacted into ranges.
  Single missing numbers become ranges with the single number as the start and end.

      iex> insert(:block, number: 0)
      iex> insert(:block, number: 2)
      iex> insert(:block, number: 5)
      iex> Explorer.Chain.missing_block_number_ranges(0..5)
      [1..1, 3..4]

  Flipping the order of `first` and `last` in the `range` flips the order that the missing ranges are returned.  This
  allows `missing_block_numbers` to be used to generate the sequence down or up from a starting block number.

      iex> insert(:block, number: 0)
      iex> insert(:block, number: 2)
      iex> insert(:block, number: 5)
      iex> Explorer.Chain.missing_block_number_ranges(5..0)
      [4..3, 1..1]

  If only non-consensus blocks exist for a number, the number still counts as missing.

      iex> insert(:block, number: 0)
      iex> insert(:block, number: 1, consensus: false)
      iex> insert(:block, number: 2)
      iex> Explorer.Chain.missing_block_number_ranges(2..0)
      [1..1]

  """
  @spec missing_block_number_ranges(Range.t()) :: [Range.t()]
  def missing_block_number_ranges(range)

  def missing_block_number_ranges(range_start..range_end) do
    range_min = min(range_start, range_end)
    range_max = max(range_start, range_end)

    missing_prefix_query =
      from(block in Block,
        select: %{min: type(^range_min, block.number), max: min(block.number) - 1},
        where: block.consensus == true,
        having: ^range_min < min(block.number) and min(block.number) < ^range_max
      )

    missing_suffix_query =
      from(block in Block,
        select: %{min: max(block.number) + 1, max: type(^range_max, block.number)},
        where: block.consensus == true,
        having: ^range_min < max(block.number) and max(block.number) < ^range_max
      )

    missing_infix_query =
      from(block in Block,
        select: %{min: type(^range_min, block.number), max: type(^range_max, block.number)},
        where: block.consensus == true,
        having:
          (is_nil(min(block.number)) and is_nil(max(block.number))) or
            (^range_max < min(block.number) or max(block.number) < ^range_min)
      )

    # Gaps and Islands is the term-of-art for finding the runs of missing (gaps) and existing (islands) data.  If you
    # Google for `sql missing ranges` you won't find much, but `sql gaps and islands` will get a lot of hits.

    land_query =
      from(block in Block,
        where: block.consensus == true and ^range_min <= block.number and block.number <= ^range_max,
        windows: [w: [order_by: block.number]],
        select: %{last_number: block.number |> lag() |> over(:w), next_number: block.number}
      )

    gap_query =
      from(
        coastline in subquery(land_query),
        where: coastline.last_number != coastline.next_number - 1,
        select: %{min: coastline.last_number + 1, max: coastline.next_number - 1}
      )

    missing_query =
      missing_prefix_query
      |> union_all(^missing_infix_query)
      |> union_all(^gap_query)
      |> union_all(^missing_suffix_query)

    {first, last, direction} =
      if range_start <= range_end do
        {:min, :max, :asc}
      else
        {:max, :min, :desc}
      end

    ordered_missing_query =
      from(missing_range in subquery(missing_query),
        select: %Range{first: field(missing_range, ^first), last: field(missing_range, ^last)},
        order_by: [{^direction, field(missing_range, ^first)}]
      )

    Repo.all(ordered_missing_query, timeout: :infinity)
  end

  @doc """
  Finds consensus `t:Explorer.Chain.Block.t/0` with `number`.

  ## Options

    * `:necessity_by_association` - use to load `t:association/0` as `:required` or `:optional`.  If an association is
      `:required`, and the `t:Explorer.Chain.Block.t/0` has no associated record for that association, then the
      `t:Explorer.Chain.Block.t/0` will not be included in the page `entries`.

  """
  @spec number_to_block(Block.block_number(), [necessity_by_association_option]) ::
          {:ok, Block.t()} | {:error, :not_found}
  def number_to_block(number, options \\ []) when is_list(options) do
    necessity_by_association = Keyword.get(options, :necessity_by_association, %{})

    Block
    |> where(consensus: true, number: ^number)
    |> join_associations(necessity_by_association)
    |> Repo.one()
    |> case do
      nil -> {:error, :not_found}
      block -> {:ok, block}
    end
  end

  @doc """
  Count of pending `t:Explorer.Chain.Transaction.t/0`.

  A count of all pending transactions.

      iex> insert(:transaction)
      iex> :transaction |> insert() |> with_block()
      iex> Explorer.Chain.pending_transaction_count()
      1

  """
  @spec pending_transaction_count() :: non_neg_integer()
  def pending_transaction_count do
    Transaction
    |> pending_transactions_query()
    |> Repo.aggregate(:count, :hash)
  end

  @doc """
  Returns the paged list of collated transactions that occurred recently from newest to oldest using `block_number`
  and `index`.

      iex> newest_first_transactions = 50 |> insert_list(:transaction) |> with_block() |> Enum.reverse()
      iex> oldest_seen = Enum.at(newest_first_transactions, 9)
      iex> paging_options = %Explorer.PagingOptions{page_size: 10, key: {oldest_seen.block_number, oldest_seen.index}}
      iex> recent_collated_transactions = Explorer.Chain.recent_collated_transactions(paging_options: paging_options)
      iex> length(recent_collated_transactions)
      10
      iex> hd(recent_collated_transactions).hash == Enum.at(newest_first_transactions, 10).hash
      true

  ## Options

    * `:necessity_by_association` - use to load `t:association/0` as `:required` or `:optional`.  If an association is
      `:required`, and the `t:Explorer.Chain.Transaction.t/0` has no associated record for that association,
      then the `t:Explorer.Chain.Transaction.t/0` will not be included in the list.
    * `:paging_options` - a `t:Explorer.PagingOptions.t/0` used to specify the `:page_size` and
      `:key` (a tuple of the lowest/oldest `{block_number, index}`) and. Results will be the transactions older than
      the `block_number` and `index` that are passed.

  """
  @spec recent_collated_transactions([paging_options | necessity_by_association_option]) :: [Transaction.t()]
  def recent_collated_transactions(options \\ []) when is_list(options) do
    necessity_by_association = Keyword.get(options, :necessity_by_association, %{})
    paging_options = Keyword.get(options, :paging_options, @default_paging_options)

    if is_nil(paging_options.key) do
      paging_options.page_size
      |> Transactions.take_enough()
      |> case do
        nil ->
          transactions = fetch_recent_collated_transactions(paging_options, necessity_by_association)
          Transactions.update(transactions)
          transactions

        transactions ->
          transactions
      end
    else
      fetch_recent_collated_transactions(paging_options, necessity_by_association)
    end
  end

  def fetch_recent_collated_transactions(paging_options, necessity_by_association) do
    paging_options
    |> fetch_transactions()
    |> where([transaction], not is_nil(transaction.block_number) and not is_nil(transaction.index))
    |> join_associations(necessity_by_association)
    |> preload([{:token_transfers, [:token, :from_address, :to_address]}])
    |> Repo.all()
  end

  @doc """
  Return the list of pending transactions that occurred recently.

      iex> 2 |> insert_list(:transaction)
      iex> :transaction |> insert() |> with_block()
      iex> 8 |> insert_list(:transaction)
      iex> recent_pending_transactions = Explorer.Chain.recent_pending_transactions()
      iex> length(recent_pending_transactions)
      10
      iex> Enum.all?(recent_pending_transactions, fn %Explorer.Chain.Transaction{block_hash: block_hash} ->
      ...>   is_nil(block_hash)
      ...> end)
      true

  ## Options

    * `:necessity_by_association` - use to load `t:association/0` as `:required` or `:optional`.  If an association is
      `:required`, and the `t:Explorer.Chain.Transaction.t/0` has no associated record for that association,
      then the `t:Explorer.Chain.Transaction.t/0` will not be included in the list.
    * `:paging_options` - a `t:Explorer.PagingOptions.t/0` used to specify the `:page_size` (defaults to
      `#{@default_paging_options.page_size}`) and `:key` (a tuple of the lowest/oldest `{inserted_at, hash}`) and.
      Results will be the transactions older than the `inserted_at` and `hash` that are passed.

  """
  @spec recent_pending_transactions([paging_options | necessity_by_association_option]) :: [Transaction.t()]
  def recent_pending_transactions(options \\ []) when is_list(options) do
    necessity_by_association = Keyword.get(options, :necessity_by_association, %{})
    paging_options = Keyword.get(options, :paging_options, @default_paging_options)

    if is_nil(paging_options.key) do
      paging_options.page_size
      |> PendingTransactions.take_enough()
      |> case do
        nil ->
          pending_transactions = fetch_recent_pending_transactions(paging_options, necessity_by_association)
          PendingTransactions.update(pending_transactions)
          pending_transactions

        pending_transactions ->
          pending_transactions
      end
    else
      fetch_recent_pending_transactions(paging_options, necessity_by_association)
    end
  end

  defp fetch_recent_pending_transactions(paging_options, necessity_by_association) do
    Transaction
    |> page_pending_transaction(paging_options)
    |> limit(^paging_options.page_size)
    |> pending_transactions_query()
    |> order_by([transaction], desc: transaction.inserted_at, desc: transaction.hash)
    |> join_associations(necessity_by_association)
    |> preload([{:token_transfers, [:token, :from_address, :to_address]}])
    |> Repo.all()
  end

  defp pending_transactions_query(query) do
    from(transaction in query,
      where: is_nil(transaction.block_hash) and (is_nil(transaction.error) or transaction.error != "dropped/replaced")
    )
  end

  @doc """
  The `string` must start with `0x`, then is converted to an integer and then to `t:Explorer.Chain.Hash.Address.t/0`.

      iex> Explorer.Chain.string_to_address_hash("0x5aAeb6053F3E94C9b9A09f33669435E7Ef1BeAed")
      {
        :ok,
        %Explorer.Chain.Hash{
          byte_count: 20,
          bytes: <<0x5aAeb6053F3E94C9b9A09f33669435E7Ef1BeAed :: big-integer-size(20)-unit(8)>>
        }
      }

  `String.t` format must always have 40 hexadecimal digits after the `0x` base prefix.

      iex> Explorer.Chain.string_to_address_hash("0x0")
      :error

  """
  @spec string_to_address_hash(String.t()) :: {:ok, Hash.Address.t()} | :error
  def string_to_address_hash(string) when is_binary(string) do
    Hash.Address.cast(string)
  end

  @doc """
  The `string` must start with `0x`, then is converted to an integer and then to `t:Explorer.Chain.Hash.t/0`.

      iex> Explorer.Chain.string_to_block_hash(
      ...>   "0x9fc76417374aa880d4449a1f7f31ec597f00b1f6f3dd2d66f4c9c6c445836d8b"
      ...> )
      {
        :ok,
        %Explorer.Chain.Hash{
          byte_count: 32,
          bytes: <<0x9fc76417374aa880d4449a1f7f31ec597f00b1f6f3dd2d66f4c9c6c445836d8b :: big-integer-size(32)-unit(8)>>
        }
      }

  `String.t` format must always have 64 hexadecimal digits after the `0x` base prefix.

      iex> Explorer.Chain.string_to_block_hash("0x0")
      :error

  """
  @spec string_to_block_hash(String.t()) :: {:ok, Hash.t()} | :error
  def string_to_block_hash(string) when is_binary(string) do
    Hash.Full.cast(string)
  end

  @doc """
  The `string` must start with `0x`, then is converted to an integer and then to `t:Explorer.Chain.Hash.t/0`.

      iex> Explorer.Chain.string_to_transaction_hash(
      ...>  "0x9fc76417374aa880d4449a1f7f31ec597f00b1f6f3dd2d66f4c9c6c445836d8b"
      ...> )
      {
        :ok,
        %Explorer.Chain.Hash{
          byte_count: 32,
          bytes: <<0x9fc76417374aa880d4449a1f7f31ec597f00b1f6f3dd2d66f4c9c6c445836d8b :: big-integer-size(32)-unit(8)>>
        }
      }

  `String.t` format must always have 64 hexadecimal digits after the `0x` base prefix.

      iex> Explorer.Chain.string_to_transaction_hash("0x0")
      :error

  """
  @spec string_to_transaction_hash(String.t()) :: {:ok, Hash.t()} | :error
  def string_to_transaction_hash(string) when is_binary(string) do
    Hash.Full.cast(string)
  end

  @doc """
  Estimated count of `t:Explorer.Chain.Transaction.t/0`.

  Estimated count of both collated and pending transactions using the transactions table statistics.
  """
  @spec transaction_estimated_count() :: non_neg_integer()
  def transaction_estimated_count do
    cached_value = TransactionCount.get_count()

    if is_nil(cached_value) do
      %Postgrex.Result{rows: [[rows]]} =
        SQL.query!(Repo, "SELECT reltuples::BIGINT AS estimate FROM pg_class WHERE relname='transactions'")

      rows
    else
      cached_value
    end
  end

  @doc """
  Estimated count of `t:Explorer.Chain.Block.t/0`.

  Estimated count of consensus blocks.
  """
  @spec block_estimated_count() :: non_neg_integer()
  def block_estimated_count do
    cached_value = BlockCount.get_count()

    if is_nil(cached_value) do
      %Postgrex.Result{rows: [[count]]} = Repo.query!("SELECT reltuples FROM pg_class WHERE relname = 'blocks';")

      trunc(count * 0.90)
    else
      cached_value
    end
  end

  @doc """
  `t:Explorer.Chain.InternalTransaction/0`s in `t:Explorer.Chain.Transaction.t/0` with `hash`.

  ## Options

    * `:necessity_by_association` - use to load `t:association/0` as `:required` or `:optional`.  If an association is
      `:required`, and the `t:Explorer.Chain.InternalTransaction.t/0` has no associated record for that association,
      then the `t:Explorer.Chain.InternalTransaction.t/0` will not be included in the list.
    * `:paging_options` - a `t:Explorer.PagingOptions.t/0` used to specify the `:page_size` and
      `:key` (a tuple of the lowest/oldest `{index}`). Results will be the internal transactions older than
      the `index` that is passed.

  """

  @spec transaction_to_internal_transactions(Hash.Full.t(), [paging_options | necessity_by_association_option]) :: [
          InternalTransaction.t()
        ]
  def transaction_to_internal_transactions(hash, options \\ []) when is_list(options) do
    necessity_by_association = Keyword.get(options, :necessity_by_association, %{})
    paging_options = Keyword.get(options, :paging_options, @default_paging_options)

    InternalTransaction
    |> for_parent_transaction(hash)
    |> join_associations(necessity_by_association)
    |> where_transaction_has_multiple_internal_transactions()
    |> InternalTransaction.where_is_different_from_parent_transaction()
    |> InternalTransaction.where_nonpending_block()
    |> page_internal_transaction(paging_options)
    |> limit(^paging_options.page_size)
    |> order_by([internal_transaction], asc: internal_transaction.index)
    |> preload(:transaction)
    |> Repo.all()
  end

  @doc """
  Finds all `t:Explorer.Chain.Log.t/0`s for `t:Explorer.Chain.Transaction.t/0`.

  ## Options

    * `:necessity_by_association` - use to load `t:association/0` as `:required` or `:optional`.  If an association is
      `:required`, and the `t:Explorer.Chain.Log.t/0` has no associated record for that association, then the
      `t:Explorer.Chain.Log.t/0` will not be included in the page `entries`.
    * `:paging_options` - a `t:Explorer.PagingOptions.t/0` used to specify the `:page_size` and
      `:key` (a tuple of the lowest/oldest `{index}`). Results will be the transactions older than
      the `index` that are passed.

  """
  @spec transaction_to_logs(Hash.Full.t(), [paging_options | necessity_by_association_option]) :: [Log.t()]
  def transaction_to_logs(transaction_hash, options \\ []) when is_list(options) do
    necessity_by_association = Keyword.get(options, :necessity_by_association, %{})
    paging_options = Keyword.get(options, :paging_options, @default_paging_options)

    log_with_transactions =
      from(log in Log,
        inner_join: transaction in Transaction,
        on:
          transaction.block_hash == log.block_hash and transaction.block_number == log.block_number and
            transaction.hash == log.transaction_hash
      )

    log_with_transactions
    |> where([_, transaction], transaction.hash == ^transaction_hash)
    |> page_logs(paging_options)
    |> limit(^paging_options.page_size)
    |> order_by([log], asc: log.index)
    |> join_associations(necessity_by_association)
    |> Repo.all()
  end

  @doc """
  Finds all `t:Explorer.Chain.TokenTransfer.t/0`s for `t:Explorer.Chain.Transaction.t/0`.

  ## Options

    * `:necessity_by_association` - use to load `t:association/0` as `:required` or `:optional`.  If an association is
      `:required`, and the `t:Explorer.Chain.TokenTransfer.t/0` has no associated record for that association, then the
      `t:Explorer.Chain.TokenTransfer.t/0` will not be included in the page `entries`.
    * `:paging_options` - a `t:Explorer.PagingOptions.t/0` used to specify the `:page_size` and
      `:key` (in the form of `%{"inserted_at" => inserted_at}`). Results will be the transactions older than
      the `index` that are passed.

  """
  @spec transaction_to_token_transfers(Hash.Full.t(), [paging_options | necessity_by_association_option]) :: [
          TokenTransfer.t()
        ]
  def transaction_to_token_transfers(transaction_hash, options \\ []) when is_list(options) do
    necessity_by_association = Keyword.get(options, :necessity_by_association, %{})
    paging_options = Keyword.get(options, :paging_options, @default_paging_options)

    TokenTransfer
    |> join(:inner, [token_transfer], transaction in assoc(token_transfer, :transaction))
    |> where(
      [token_transfer, transaction],
      transaction.hash == ^transaction_hash and token_transfer.block_hash == transaction.block_hash and
        token_transfer.block_number == transaction.block_number
    )
    |> TokenTransfer.page_token_transfer(paging_options)
    |> limit(^paging_options.page_size)
    |> order_by([token_transfer], asc: token_transfer.inserted_at)
    |> join_associations(necessity_by_association)
    |> Repo.all()
  end

  @doc """
  Converts `transaction` to the status of the `t:Explorer.Chain.Transaction.t/0` whether pending or collated.

  ## Returns

    * `:pending` - the transaction has not be confirmed in a block yet.
    * `:awaiting_internal_transactions` - the transaction happened in a pre-Byzantium block or on a chain like Ethereum
      Classic (ETC) that never adopted [EIP-658](https://github.com/Arachnid/EIPs/blob/master/EIPS/eip-658.md), which
      add transaction status to transaction receipts, so the status can only be derived whether the first internal
      transaction has an error.
    * `:success` - the transaction has been confirmed in a block
    * `{:error, :awaiting_internal_transactions}` - the transactions happened post-Byzantium, but the error message
       requires the internal transactions.
    * `{:error, reason}` - the transaction failed due to `reason` in its first internal transaction.

  """
  @spec transaction_to_status(Transaction.t()) ::
          :pending
          | :awaiting_internal_transactions
          | :success
          | {:error, :awaiting_internal_transactions}
          | {:error, reason :: String.t()}
  def transaction_to_status(%Transaction{error: "dropped/replaced"}), do: {:error, "dropped/replaced"}
  def transaction_to_status(%Transaction{block_hash: nil, status: nil}), do: :pending
  def transaction_to_status(%Transaction{status: nil}), do: :awaiting_internal_transactions
  def transaction_to_status(%Transaction{status: :ok}), do: :success

  def transaction_to_status(%Transaction{status: :error, error: nil}),
    do: {:error, :awaiting_internal_transactions}

  def transaction_to_status(%Transaction{status: :error, error: error}) when is_binary(error), do: {:error, error}

  @doc """
  The `t:Explorer.Chain.Transaction.t/0` or `t:Explorer.Chain.InternalTransaction.t/0` `value` of the `transaction` in
  `unit`.
  """
  @spec value(InternalTransaction.t(), :wei) :: Wei.wei()
  @spec value(InternalTransaction.t(), :gwei) :: Wei.gwei()
  @spec value(InternalTransaction.t(), :ether) :: Wei.ether()
  @spec value(Transaction.t(), :wei) :: Wei.wei()
  @spec value(Transaction.t(), :gwei) :: Wei.gwei()
  @spec value(Transaction.t(), :ether) :: Wei.ether()
  def value(%type{value: value}, unit) when type in [InternalTransaction, Transaction] do
    Wei.to(value, unit)
  end

  def smart_contract_bytecode(address_hash) do
    query =
      from(
        address in Address,
        where: address.hash == ^address_hash,
        select: address.contract_code
      )

    query
    |> Repo.one()
    |> Data.to_string()
  end

  @doc """
  Checks if an address is a contract
  """
  @spec contract_address?(String.t(), non_neg_integer(), Keyword.t()) :: boolean() | :json_rpc_error
  def contract_address?(address_hash, block_number, json_rpc_named_arguments \\ []) do
    {:ok, binary_hash} = Explorer.Chain.Hash.Address.cast(address_hash)

    query =
      from(
        address in Address,
        where: address.hash == ^binary_hash
      )

    address = Repo.one(query)

    cond do
      is_nil(address) ->
        block_quantity = integer_to_quantity(block_number)

        case EthereumJSONRPC.fetch_codes(
               [%{block_quantity: block_quantity, address: address_hash}],
               json_rpc_named_arguments
             ) do
          {:ok, %EthereumJSONRPC.FetchedCodes{params_list: fetched_codes}} ->
            result = List.first(fetched_codes)

            result && !(is_nil(result[:code]) || result[:code] == "" || result[:code] == "0x")

          _ ->
            :json_rpc_error
        end

      is_nil(address.contract_code) ->
        false

      true ->
        true
    end
  end

  @doc """
  Fetches contract creation input data.
  """
  @spec contract_creation_input_data(String.t()) :: nil | String.t()
  def contract_creation_input_data(address_hash) do
    query =
      from(
        address in Address,
        where: address.hash == ^address_hash,
        preload: [:contracts_creation_internal_transaction, :contracts_creation_transaction]
      )

    transaction = Repo.one(query)

    cond do
      is_nil(transaction) ->
        ""

      transaction.contracts_creation_internal_transaction && transaction.contracts_creation_internal_transaction.input ->
        Data.to_string(transaction.contracts_creation_internal_transaction.input)

      transaction.contracts_creation_transaction && transaction.contracts_creation_transaction.input ->
        Data.to_string(transaction.contracts_creation_transaction.input)

      true ->
        ""
    end
  end

  @doc """
  Inserts a `t:SmartContract.t/0`.

  As part of inserting a new smart contract, an additional record is inserted for
  naming the address for reference.
  """
  @spec create_smart_contract(map()) :: {:ok, SmartContract.t()} | {:error, Ecto.Changeset.t()}
  def create_smart_contract(attrs \\ %{}, external_libraries \\ [], proxy_address \\ nil) do
    new_contract = %SmartContract{}

    smart_contract_changeset =
      new_contract
      |> SmartContract.changeset(attrs)
      |> Changeset.put_change(:external_libraries, external_libraries)

    address_hash = Changeset.get_field(smart_contract_changeset, :address_hash)

    # Enforce ShareLocks tables order (see docs: sharelocks.md)
    insert_result =
      if proxy_address != nil do
        proxy_address = attrs[:proxy_address]
        Logger.debug(fn -> "Adding Proxy Address Mapping: #{proxy_address}" end)

        Multi.new()
        |> Multi.run(:set_address_verified, fn repo, _ -> set_address_verified(repo, address_hash) end)
        |> Multi.run(:clear_primary_address_names, fn repo, _ -> clear_primary_address_names(repo, address_hash) end)
        |> Multi.run(:insert_address_name, fn repo, _ ->
          name = Changeset.get_field(smart_contract_changeset, :name)
          create_address_name(repo, name, address_hash)
        end)
        |> Multi.run(:proxy_address_contract, fn repo, _ -> set_address_proxy(repo, proxy_address, address_hash) end)
        |> Multi.insert(:smart_contract, smart_contract_changeset)
        |> Repo.transaction()
      else
        Multi.new()
        |> Multi.run(:set_address_verified, fn repo, _ -> set_address_verified(repo, address_hash) end)
        |> Multi.run(:clear_primary_address_names, fn repo, _ -> clear_primary_address_names(repo, address_hash) end)
        |> Multi.run(:insert_address_name, fn repo, _ ->
          name = Changeset.get_field(smart_contract_changeset, :name)
          create_address_name(repo, name, address_hash)
        end)
        |> Multi.insert(:smart_contract, smart_contract_changeset)
        |> Repo.transaction()
      end

    case insert_result do
      {:ok, %{smart_contract: smart_contract}} ->
        {:ok, smart_contract}

      {:error, :smart_contract, changeset, _} ->
        {:error, changeset}

      {:error, :set_address_verified, message, _} ->
        {:error, message}
    end
  end

  defp set_address_verified(repo, address_hash) do
    query =
      from(
        address in Address,
        where: address.hash == ^address_hash
      )

    case repo.update_all(query, set: [verified: true]) do
      {1, _} -> {:ok, []}
      _ -> {:error, "There was an error annotating that the address has been verified."}
    end
  end

  defp set_address_decompiled(repo, address_hash) do
    query =
      from(
        address in Address,
        where: address.hash == ^address_hash
      )

    case repo.update_all(query, set: [decompiled: true]) do
      {1, _} -> {:ok, []}
      _ -> {:error, "There was an error annotating that the address has been decompiled."}
    end
  end

  defp set_address_proxy(repo, proxy_address, implementation_address) do
    params = %{
      proxy_address: proxy_address,
      implementation_address: implementation_address
    }

    Logger.debug(fn -> "Setting Proxy Address Mapping: #{proxy_address} - #{implementation_address}" end)

    %ProxyContract{}
    |> ProxyContract.changeset(params)
    |> repo.insert(
      on_conflict: :replace_all,
      conflict_target: [:proxy_address]
    )
  end

  defp clear_primary_address_names(repo, address_hash) do
    query =
      from(
        address_name in Address.Name,
        where: address_name.address_hash == ^address_hash,
        # Enforce Name ShareLocks order (see docs: sharelocks.md)
        order_by: [asc: :address_hash, asc: :name],
        lock: "FOR UPDATE"
      )

    repo.update_all(
      from(n in Address.Name, join: s in subquery(query), on: n.address_hash == s.address_hash),
      set: [primary: false]
    )

    {:ok, []}
  end

  defp create_address_name(repo, name, address_hash) do
    params = %{
      address_hash: address_hash,
      name: name,
      primary: true
    }

    %Address.Name{}
    |> Address.Name.changeset(params)
    |> repo.insert(on_conflict: :nothing, conflict_target: [:address_hash, :name])
  end

  @spec address_hash_to_address_with_source_code(Hash.Address.t()) :: Address.t() | nil
  def address_hash_to_address_with_source_code(address_hash) do
    case Repo.get(Address, address_hash) do
      nil ->
        nil

      address ->
        address_with_smart_contract = Repo.preload(address, [:smart_contract, :decompiled_smart_contracts])

        if address_with_smart_contract.smart_contract do
          formatted_code =
            SmartContract.add_submitted_comment(
              address_with_smart_contract.smart_contract.contract_source_code,
              address_with_smart_contract.smart_contract.inserted_at
            )

          %{
            address_with_smart_contract
            | smart_contract: %{address_with_smart_contract.smart_contract | contract_source_code: formatted_code}
          }
        else
          address_with_smart_contract
        end
    end
  end

  def get_proxied_address(address_hash) do
    query =
      from(contract in ProxyContract,
        where: contract.proxy_address == ^address_hash
      )

    query
    |> Repo.one()
    |> case do
      nil -> {:error, :not_found}
      proxy_contract -> {:ok, proxy_contract.implementation_address}
    end
  end

  @spec address_hash_to_smart_contract(Hash.Address.t()) :: SmartContract.t() | nil
  def address_hash_to_smart_contract(address_hash) do
    query =
      from(
        smart_contract in SmartContract,
        where: smart_contract.address_hash == ^address_hash
      )

    Repo.one(query)
  end

  defp fetch_transactions(paging_options \\ nil) do
    Transaction
    |> order_by([transaction], desc: transaction.block_number, desc: transaction.index)
    |> handle_paging_options(paging_options)
  end

  defp for_parent_transaction(query, %Hash{byte_count: unquote(Hash.Full.byte_count())} = hash) do
    from(
      child in query,
      inner_join: transaction in assoc(child, :transaction),
      where: transaction.hash == ^hash
    )
  end

  defp handle_paging_options(query, nil), do: query

  defp handle_paging_options(query, paging_options) do
    query
    |> page_transaction(paging_options)
    |> limit(^paging_options.page_size)
  end

  defp join_association(query, [{association, nested_preload}], necessity)
       when is_atom(association) and is_atom(nested_preload) do
    case necessity do
      :optional ->
        preload(query, [{^association, ^nested_preload}])

      :required ->
        from(q in query,
          inner_join: a in assoc(q, ^association),
          left_join: b in assoc(a, ^nested_preload),
          preload: [{^association, {a, [{^nested_preload, b}]}}]
        )
    end
  end

  defp join_association(query, association, necessity) when is_atom(association) do
    case necessity do
      :optional ->
        preload(query, ^association)

      :required ->
        from(q in query, inner_join: a in assoc(q, ^association), preload: [{^association, a}])
    end
  end

  defp join_association(query, [{arg1, arg2, arg3}], :optional) do
    preload(query, [{^arg1, [{^arg2, ^arg3}]}])
  end

  defp join_association(query, [{arg1, arg2, arg3, arg4}], :optional) do
    preload(query, [{^arg1, [{^arg2, [{^arg3, ^arg4}]}]}])
  end

  defp join_association(query, [{arg1, arg2, arg3, arg4, arg5}], :optional) do
    preload(query, [{^arg1, [{^arg2, [{^arg3, [{^arg4, ^arg5}]}]}]}])
  end

  defp join_associations(query, necessity_by_association) when is_map(necessity_by_association) do
    Enum.reduce(necessity_by_association, query, fn {association, join}, acc_query ->
      join_association(acc_query, association, join)
    end)
  end

  defp page_addresses(query, %PagingOptions{key: nil}), do: query

  defp page_addresses(query, %PagingOptions{key: {coin_balance, hash}}) do
    from(address in query,
      where:
        (address.fetched_coin_balance == ^coin_balance and address.hash > ^hash) or
          address.fetched_coin_balance < ^coin_balance
    )
  end

  defp page_blocks(query, %PagingOptions{key: nil}), do: query

  defp page_blocks(query, %PagingOptions{key: {block_number}}) do
    where(query, [block], block.number < ^block_number)
  end

  defp page_coin_balances(query, %PagingOptions{key: nil}), do: query

  defp page_coin_balances(query, %PagingOptions{key: {block_number}}) do
    where(query, [coin_balance], coin_balance.block_number < ^block_number)
  end

  defp page_internal_transaction(query, %PagingOptions{key: nil}), do: query

  defp page_internal_transaction(query, %PagingOptions{key: {block_number, transaction_index, index}}) do
    where(
      query,
      [internal_transaction],
      internal_transaction.block_number < ^block_number or
        (internal_transaction.block_number == ^block_number and
           internal_transaction.transaction_index < ^transaction_index) or
        (internal_transaction.block_number == ^block_number and
           internal_transaction.transaction_index == ^transaction_index and internal_transaction.index < ^index)
    )
  end

  defp page_internal_transaction(query, %PagingOptions{key: {index}}) do
    where(query, [internal_transaction], internal_transaction.index > ^index)
  end

  defp page_logs(query, %PagingOptions{key: nil}), do: query

  defp page_logs(query, %PagingOptions{key: {index}}) do
    where(query, [log], log.index > ^index)
  end

  defp page_pending_transaction(query, %PagingOptions{key: nil}), do: query

  defp page_pending_transaction(query, %PagingOptions{key: {inserted_at, hash}}) do
    where(
      query,
      [transaction],
      transaction.inserted_at < ^inserted_at or (transaction.inserted_at == ^inserted_at and transaction.hash < ^hash)
    )
  end

  defp page_transaction(query, %PagingOptions{key: nil}), do: query

  defp page_transaction(query, %PagingOptions{key: {block_number, index}}) do
    where(
      query,
      [transaction],
      transaction.block_number < ^block_number or
        (transaction.block_number == ^block_number and transaction.index < ^index)
    )
  end

  defp page_transaction(query, %PagingOptions{key: {index}}) do
    where(query, [transaction], transaction.index < ^index)
  end

  @doc """
  Ensures the following conditions are true:

    * excludes internal transactions of type call with no siblings in the
      transaction
    * includes internal transactions of type create, reward, or selfdestruct
      even when they are alone in the parent transaction

  """
  @spec where_transaction_has_multiple_internal_transactions(Ecto.Query.t()) :: Ecto.Query.t()
  def where_transaction_has_multiple_internal_transactions(query) do
    where(
      query,
      [internal_transaction, transaction],
      internal_transaction.type != ^:call or
        fragment(
          """
          EXISTS (SELECT sibling.*
          FROM internal_transactions AS sibling
          WHERE sibling.transaction_hash = ? AND sibling.index != ?
          )
          """,
          transaction.hash,
          internal_transaction.index
        )
    )
  end

  @doc """
  The current total number of coins minted minus verifiably burned coins.
  """
  @spec total_supply :: non_neg_integer() | nil
  def total_supply do
    supply_module().total() || 0
  end

  @doc """
  The current number coins in the market for trading.
  """
  @spec circulating_supply :: non_neg_integer() | nil
  def circulating_supply do
    supply_module().circulating()
  end

  defp supply_module do
    Application.get_env(:explorer, :supply, Explorer.Chain.Supply.ExchangeRate)
  end

  @doc """
  Calls supply_for_days from the configured supply_module
  """
  def supply_for_days, do: supply_module().supply_for_days(MarketHistoryCache.recent_days_count())

  @doc """
  Streams a lists token contract addresses that haven't been cataloged.
  """
  @spec stream_uncataloged_token_contract_address_hashes(
          initial :: accumulator,
          reducer :: (entry :: Hash.Address.t(), accumulator -> accumulator)
        ) :: {:ok, accumulator}
        when accumulator: term()
  def stream_uncataloged_token_contract_address_hashes(initial, reducer) when is_function(reducer, 2) do
    query =
      from(
        token in Token,
        where: token.cataloged == false,
        select: token.contract_address_hash
      )

    Repo.stream_reduce(query, initial, reducer)
  end

  @spec stream_unfetched_token_instances(
          initial :: accumulator,
          reducer :: (entry :: map(), accumulator -> accumulator)
        ) :: {:ok, accumulator}
        when accumulator: term()
  def stream_unfetched_token_instances(initial, reducer) when is_function(reducer, 2) do
    nft_tokens =
      from(
        token in Token,
        where: token.type == ^"ERC-721",
        select: token.contract_address_hash
      )

    query =
      from(
        token_transfer in TokenTransfer,
        inner_join: token in subquery(nft_tokens),
        on: token.contract_address_hash == token_transfer.token_contract_address_hash,
        left_join: instance in Instance,
        on:
          token_transfer.token_id == instance.token_id and
            token_transfer.token_contract_address_hash == instance.token_contract_address_hash,
        where: is_nil(instance.token_id) and not is_nil(token_transfer.token_id),
        select: %{contract_address_hash: token_transfer.token_contract_address_hash, token_id: token_transfer.token_id}
      )

    distinct_query =
      from(
        q in subquery(query),
        distinct: [q.contract_address_hash, q.token_id]
      )

    Repo.stream_reduce(distinct_query, initial, reducer)
  end

  @doc """
  Streams a list of token contract addresses that have been cataloged.
  """
  @spec stream_cataloged_token_contract_address_hashes(
          initial :: accumulator,
          reducer :: (entry :: Hash.Address.t(), accumulator -> accumulator)
        ) :: {:ok, accumulator}
        when accumulator: term()
  def stream_cataloged_token_contract_address_hashes(initial, reducer, hours_ago_updated \\ 48)
      when is_function(reducer, 2) do
    hours_ago_updated
    |> Token.cataloged_tokens()
    |> order_by(asc: :updated_at)
    |> Repo.stream_reduce(initial, reducer)
  end

  @doc """
  Returns a list of block numbers token transfer `t:Log.t/0`s that don't have an
  associated `t:TokenTransfer.t/0` record.
  """
  def uncataloged_token_transfer_block_numbers do
    query =
      from(l in Log,
        join: t in assoc(l, :transaction),
        left_join: tf in TokenTransfer,
        on: tf.transaction_hash == l.transaction_hash and tf.log_index == l.index,
        where: l.first_topic == unquote(TokenTransfer.constant()),
        where: is_nil(tf.transaction_hash) and is_nil(tf.log_index),
        where: not is_nil(t.block_hash),
        select: t.block_number,
        distinct: t.block_number
      )

    Repo.stream_reduce(query, [], &[&1 | &2])
  end

  @doc """
  Fetches a `t:Token.t/0` by an address hash.

  ## Options

      * `:necessity_by_association` - use to load `t:association/0` as `:required` or `:optional`.  If an association is
      `:required`, and the `t:Token.t/0` has no associated record for that association,
      then the `t:Token.t/0` will not be included in the list.
  """
  @spec token_from_address_hash(Hash.Address.t(), [necessity_by_association_option]) ::
          {:ok, Token.t()} | {:error, :not_found}
  def token_from_address_hash(
        %Hash{byte_count: unquote(Hash.Address.byte_count())} = hash,
        options \\ []
      ) do
    necessity_by_association = Keyword.get(options, :necessity_by_association, %{})

    query =
      from(
        token in Token,
        where: token.contract_address_hash == ^hash
      )

    query
    |> join_associations(necessity_by_association)
    |> Repo.one()
    |> case do
      nil ->
        {:error, :not_found}

      %Token{} = token ->
        {:ok, token}
    end
  end

  @spec fetch_token_transfers_from_token_hash(Hash.t(), [paging_options]) :: []
  def fetch_token_transfers_from_token_hash(token_address_hash, options \\ []) do
    TokenTransfer.fetch_token_transfers_from_token_hash(token_address_hash, options)
  end

  @spec fetch_token_transfers_from_token_hash_and_token_id(Hash.t(), binary(), [paging_options]) :: []
  def fetch_token_transfers_from_token_hash_and_token_id(token_address_hash, token_id, options \\ []) do
    TokenTransfer.fetch_token_transfers_from_token_hash_and_token_id(token_address_hash, token_id, options)
  end

  @spec count_token_transfers_from_token_hash(Hash.t()) :: non_neg_integer()
  def count_token_transfers_from_token_hash(token_address_hash) do
    TokenTransfer.count_token_transfers_from_token_hash(token_address_hash)
  end

  @spec count_token_transfers_from_token_hash_and_token_id(Hash.t(), binary()) :: non_neg_integer()
  def count_token_transfers_from_token_hash_and_token_id(token_address_hash, token_id) do
    TokenTransfer.count_token_transfers_from_token_hash_and_token_id(token_address_hash, token_id)
  end

  @spec transaction_has_token_transfers?(Hash.t()) :: boolean()
  def transaction_has_token_transfers?(transaction_hash) do
    query = from(tt in TokenTransfer, where: tt.transaction_hash == ^transaction_hash)

    Repo.exists?(query)
  end

  @spec address_tokens_with_balance(Hash.Address.t(), [any()]) :: []
  def address_tokens_with_balance(address_hash, paging_options \\ []) do
    address_hash
    |> Address.Token.list_address_tokens_with_balance(paging_options)
    |> Repo.all()
  end

  @spec find_and_update_replaced_transactions([
          %{
            required(:nonce) => non_neg_integer,
            required(:from_address_hash) => Hash.Address.t(),
            required(:hash) => Hash.t()
          }
        ]) :: {integer(), nil | [term()]}
  def find_and_update_replaced_transactions(transactions, timeout \\ :infinity) do
    query =
      transactions
      |> Enum.reduce(
        Transaction,
        fn %{hash: hash, nonce: nonce, from_address_hash: from_address_hash}, query ->
          from(t in query,
            or_where:
              t.nonce == ^nonce and t.from_address_hash == ^from_address_hash and t.hash != ^hash and
                not is_nil(t.block_number)
          )
        end
      )
      # Enforce Transaction ShareLocks order (see docs: sharelocks.md)
      |> order_by(asc: :hash)
      |> lock("FOR UPDATE")

    hashes = Enum.map(transactions, & &1.hash)

    transactions_to_update =
      from(pending in Transaction,
        join: duplicate in subquery(query),
        on: duplicate.nonce == pending.nonce,
        on: duplicate.from_address_hash == pending.from_address_hash,
        where: pending.hash in ^hashes and is_nil(pending.block_hash)
      )

    Repo.update_all(transactions_to_update, [set: [error: "dropped/replaced", status: :error]], timeout: timeout)
  end

  @spec update_replaced_transactions([
          %{
            required(:nonce) => non_neg_integer,
            required(:from_address_hash) => Hash.Address.t(),
            required(:block_hash) => Hash.Full.t()
          }
        ]) :: {integer(), nil | [term()]}
  def update_replaced_transactions(transactions, timeout \\ :infinity) do
    filters =
      transactions
      |> Enum.filter(fn transaction ->
        transaction.block_hash && transaction.nonce && transaction.from_address_hash
      end)
      |> Enum.map(fn transaction ->
        {transaction.nonce, transaction.from_address_hash}
      end)
      |> Enum.uniq()

    if Enum.empty?(filters) do
      {:ok, []}
    else
      query =
        filters
        |> Enum.reduce(Transaction, fn {nonce, from_address}, query ->
          from(t in query,
            or_where: t.nonce == ^nonce and t.from_address_hash == ^from_address and is_nil(t.block_hash)
          )
        end)
        # Enforce Transaction ShareLocks order (see docs: sharelocks.md)
        |> order_by(asc: :hash)
        |> lock("FOR UPDATE")

      Repo.update_all(
        from(t in Transaction, join: s in subquery(query), on: t.hash == s.hash),
        [set: [error: "dropped/replaced", status: :error]],
        timeout: timeout
      )
    end
  end

  @spec upsert_token_instance(map()) :: {:ok, Instance.t()} | {:error, Ecto.Changeset.t()}
  def upsert_token_instance(params) do
    changeset = Instance.changeset(%Instance{}, params)

    Repo.insert(changeset,
      on_conflict: :replace_all,
      conflict_target: [:token_id, :token_contract_address_hash]
    )
  end

  @doc """
  Update a new `t:Token.t/0` record.

  As part of updating token, an additional record is inserted for
  naming the address for reference if a name is provided for a token.
  """
  @spec update_token(Token.t(), map()) :: {:ok, Token.t()} | {:error, Ecto.Changeset.t()}
  def update_token(%Token{contract_address_hash: address_hash} = token, params \\ %{}) do
    token_changeset = Token.changeset(token, params)
    address_name_changeset = Address.Name.changeset(%Address.Name{}, Map.put(params, :address_hash, address_hash))

    stale_error_field = :contract_address_hash
    stale_error_message = "is up to date"

    token_opts = [
      on_conflict: Runner.Tokens.default_on_conflict(),
      conflict_target: :contract_address_hash,
      stale_error_field: stale_error_field,
      stale_error_message: stale_error_message
    ]

    address_name_opts = [on_conflict: :nothing, conflict_target: [:address_hash, :name]]

    # Enforce ShareLocks tables order (see docs: sharelocks.md)
    insert_result =
      Multi.new()
      |> Multi.run(
        :address_name,
        fn repo, _ ->
          {:ok, repo.insert(address_name_changeset, address_name_opts)}
        end
      )
      |> Multi.run(:token, fn repo, _ ->
        with {:error, %Changeset{errors: [{^stale_error_field, {^stale_error_message, []}}]}} <-
               repo.insert(token_changeset, token_opts) do
          # the original token passed into `update_token/2` as stale error means it is unchanged
          {:ok, token}
        end
      end)
      |> Repo.transaction()

    case insert_result do
      {:ok, %{token: token}} ->
        {:ok, token}

      {:error, :token, changeset, _} ->
        {:error, changeset}
    end
  end

  @spec fetch_last_token_balances(Hash.Address.t()) :: []
  def fetch_last_token_balances(address_hash) do
    address_hash
    |> CurrentTokenBalance.last_token_balances()
    |> Repo.all()
  end

  @spec erc721_token_instance_from_token_id_and_token_address(binary(), Hash.Address.t()) ::
          {:ok, TokenTransfer.t()} | {:error, :not_found}
  def erc721_token_instance_from_token_id_and_token_address(token_id, token_contract_address) do
    query =
      from(tt in TokenTransfer,
        left_join: instance in Instance,
        on: tt.token_contract_address_hash == instance.token_contract_address_hash and tt.token_id == instance.token_id,
        where: tt.token_contract_address_hash == ^token_contract_address and tt.token_id == ^token_id,
        limit: 1,
        select: %{tt | instance: instance}
      )

    case Repo.one(query) do
      nil -> {:error, :not_found}
      token_instance -> {:ok, token_instance}
    end
  end

  @spec address_to_coin_balances(Hash.Address.t(), [paging_options]) :: []
  def address_to_coin_balances(address_hash, options) do
    paging_options = Keyword.get(options, :paging_options, @default_paging_options)

    address_hash
    |> CoinBalance.fetch_coin_balances(paging_options)
    |> page_coin_balances(paging_options)
    |> Repo.all()
    |> Enum.dedup_by(fn record ->
      if record.delta == Decimal.new(0) do
        :dup
      else
        System.unique_integer()
      end
    end)
  end

  def get_coin_balance(address_hash, block_number) do
    query = CoinBalance.fetch_coin_balance(address_hash, block_number)

    Repo.one(query)
  end

  @spec address_to_balances_by_day(Hash.Address.t()) :: [balance_by_day]
  def address_to_balances_by_day(address_hash) do
    latest_block_timestamp =
      address_hash
      |> CoinBalance.last_coin_balance_timestamp()
      |> Repo.one()

    address_hash
    |> CoinBalance.balances_by_day(latest_block_timestamp)
    |> Repo.all()
    |> replace_last_value(latest_block_timestamp)
    |> normalize_balances_by_day()
  end

  # https://github.com/poanetwork/blockscout/issues/2658
  defp replace_last_value(items, %{value: value, timestamp: timestamp}) do
    List.replace_at(items, -1, %{date: Date.convert!(timestamp, Calendar.ISO), value: value})
  end

  defp replace_last_value(items, _), do: items

  defp normalize_balances_by_day(balances_by_day) do
    result =
      balances_by_day
      |> Enum.map(fn day -> Map.take(day, [:date, :value]) end)
      |> Enum.filter(fn day -> day.value end)
      |> Enum.map(fn day -> Map.update!(day, :date, &to_string(&1)) end)
      |> Enum.map(fn day -> Map.update!(day, :value, &Wei.to(&1, :ether)) end)

    today = Date.to_string(NaiveDateTime.utc_now())

    if Enum.count(result) > 0 && !Enum.any?(result, fn map -> map[:date] == today end) do
      List.flatten([result | [%{date: today, value: List.last(result)[:value]}]])
    else
      result
    end
  end

  @spec fetch_token_holders_from_token_hash(Hash.Address.t(), [paging_options]) :: [TokenBalance.t()]
  def fetch_token_holders_from_token_hash(contract_address_hash, options) do
    contract_address_hash
    |> CurrentTokenBalance.token_holders_ordered_by_value(options)
    |> Repo.all()
  end

  @spec count_token_holders_from_token_hash(Hash.Address.t()) :: non_neg_integer()
  def count_token_holders_from_token_hash(contract_address_hash) do
    query = from(ctb in CurrentTokenBalance.token_holders_query(contract_address_hash), select: fragment("COUNT(*)"))

    Repo.one!(query)
  end

  @spec address_to_unique_tokens(Hash.Address.t(), [paging_options]) :: [TokenTransfer.t()]
  def address_to_unique_tokens(contract_address_hash, options \\ []) do
    paging_options = Keyword.get(options, :paging_options, @default_paging_options)

    contract_address_hash
    |> TokenTransfer.address_to_unique_tokens()
    |> TokenTransfer.page_token_transfer(paging_options)
    |> limit(^paging_options.page_size)
    |> Repo.all()
  end

  @spec data() :: Dataloader.Ecto.t()
  def data, do: DataloaderEcto.new(Repo)

  def list_decompiled_contracts(limit, offset, not_decompiled_with_version \\ nil) do
    query =
      from(
        address in Address,
        where: address.contract_code != <<>>,
        where: not is_nil(address.contract_code),
        where: address.decompiled == true,
        limit: ^limit,
        offset: ^offset,
        order_by: [asc: address.inserted_at],
        preload: [:smart_contract]
      )

    query
    |> reject_decompiled_with_version(not_decompiled_with_version)
    |> Repo.all()
  end

  @spec transaction_token_transfer_type(Transaction.t()) ::
          :erc20 | :erc721 | :token_transfer | nil
  def transaction_token_transfer_type(
        %Transaction{
          status: :ok,
          created_contract_address_hash: nil,
          input: input,
          value: value
        } = transaction
      ) do
    zero_wei = %Wei{value: Decimal.new(0)}
    result = find_token_transfer_type(transaction, input, value)

    if is_nil(result) && Enum.count(transaction.token_transfers) > 0 && value == zero_wei,
      do: :token_transfer,
      else: result
  rescue
    _ -> nil
  end

  def transaction_token_transfer_type(_), do: nil

  defp find_token_transfer_type(transaction, input, value) do
    zero_wei = %Wei{value: Decimal.new(0)}

    # https://github.com/OpenZeppelin/openzeppelin-solidity/blob/master/contracts/token/ERC721/ERC721.sol#L35
    case {to_string(input), value} do
      # transferFrom(address,address,uint256)
      {"0x23b872dd" <> params, ^zero_wei} ->
        types = [:address, :address, {:uint, 256}]
        [from_address, to_address, _value] = decode_params(params, types)

        find_erc721_token_transfer(transaction.token_transfers, {from_address, to_address})

      # safeTransferFrom(address,address,uint256)
      {"0x42842e0e" <> params, ^zero_wei} ->
        types = [:address, :address, {:uint, 256}]
        [from_address, to_address, _value] = decode_params(params, types)

        find_erc721_token_transfer(transaction.token_transfers, {from_address, to_address})

      # safeTransferFrom(address,address,uint256,bytes)
      {"0xb88d4fde" <> params, ^zero_wei} ->
        types = [:address, :address, {:uint, 256}, :bytes]
        [from_address, to_address, _value, _data] = decode_params(params, types)

        find_erc721_token_transfer(transaction.token_transfers, {from_address, to_address})

      {"0xf907fc5b" <> _params, ^zero_wei} ->
        :erc20

      # check for ERC 20 or for old ERC 721 token versions
      {unquote(TokenTransfer.transfer_function_signature()) <> params, ^zero_wei} ->
        types = [:address, {:uint, 256}]

        [address, value] = decode_params(params, types)

        decimal_value = Decimal.new(value)

        find_erc721_or_erc20_token_transfer(transaction.token_transfers, {address, decimal_value})

      _ ->
        nil
    end
  end

  defp find_erc721_token_transfer(token_transfers, {from_address, to_address}) do
    token_transfer =
      Enum.find(token_transfers, fn token_transfer ->
        token_transfer.from_address_hash.bytes == from_address && token_transfer.to_address_hash.bytes == to_address
      end)

    if token_transfer, do: :erc721
  end

  defp find_erc721_or_erc20_token_transfer(token_transfers, {address, decimal_value}) do
    token_transfer =
      Enum.find(token_transfers, fn token_transfer ->
        token_transfer.to_address_hash.bytes == address && token_transfer.amount == decimal_value
      end)

    if token_transfer do
      case token_transfer.token do
        %Token{type: "ERC-20"} -> :erc20
        %Token{type: "ERC-721"} -> :erc721
        _ -> nil
      end
    else
      :erc20
    end
  end

  defp reject_decompiled_with_version(query, nil), do: query

  defp reject_decompiled_with_version(query, reject_version) do
    from(
      address in query,
      left_join: decompiled_smart_contract in assoc(address, :decompiled_smart_contracts),
      on: decompiled_smart_contract.decompiler_version == ^reject_version,
      where: is_nil(decompiled_smart_contract.address_hash)
    )
  end

  def list_verified_contracts(limit, offset) do
    query =
      from(
        smart_contract in SmartContract,
        order_by: [asc: smart_contract.inserted_at],
        limit: ^limit,
        offset: ^offset,
        preload: [:address]
      )

    query
    |> Repo.all()
    |> Enum.map(fn smart_contract ->
      Map.put(smart_contract.address, :smart_contract, smart_contract)
    end)
  end

  def list_contracts(limit, offset) do
    query =
      from(
        address in Address,
        where: not is_nil(address.contract_code),
        preload: [:smart_contract],
        order_by: [asc: address.inserted_at],
        limit: ^limit,
        offset: ^offset
      )

    Repo.all(query)
  end

  def list_unordered_unverified_contracts(limit, offset) do
    query =
      from(
        address in Address,
        where: address.contract_code != <<>>,
        where: not is_nil(address.contract_code),
        where: fragment("? IS NOT TRUE", address.verified),
        limit: ^limit,
        offset: ^offset
      )

    query
    |> Repo.all()
    |> Enum.map(fn address ->
      %{address | smart_contract: nil}
    end)
  end

  def list_empty_contracts(limit, offset) do
    query =
      from(address in Address,
        where: address.contract_code == <<>>,
        preload: [:smart_contract, :decompiled_smart_contracts],
        order_by: [asc: address.inserted_at],
        limit: ^limit,
        offset: ^offset
      )

    Repo.all(query)
  end

  def list_unordered_not_decompiled_contracts(limit, offset) do
    query =
      from(
        address in Address,
        where: fragment("? IS NOT TRUE", address.verified),
        where: fragment("? IS NOT TRUE", address.decompiled),
        where: address.contract_code != <<>>,
        where: not is_nil(address.contract_code),
        limit: ^limit,
        offset: ^offset
      )

    query
    |> Repo.all()
    |> Enum.map(fn address ->
      %{address | smart_contract: nil}
    end)
  end

  @doc """
  Combined block reward from all the fees.
  """
  @spec block_combined_rewards(Block.t()) :: Wei.t()
  def block_combined_rewards(block) do
    {:ok, value} =
      block.rewards
      |> Enum.reduce(
        0,
        fn block_reward, acc ->
          {:ok, decimal} = Wei.dump(block_reward.reward)

          Decimal.add(decimal, acc)
        end
      )
      |> Wei.cast()

    value
  end

  @doc "Get staking pools from the DB"
  @spec staking_pools(filter :: :validator | :active | :inactive, options :: PagingOptions.t()) :: [map()]
  def staking_pools(filter, %PagingOptions{page_size: page_size, page_number: page_number} \\ @default_paging_options) do
    off = page_size * (page_number - 1)

    StakingPool
    |> staking_pool_filter(filter)
    |> limit(^page_size)
    |> offset(^off)
    |> Repo.all()
  end

  @doc "Get count of staking pools from the DB"
  @spec staking_pools_count(filter :: :validator | :active | :inactive) :: integer
  def staking_pools_count(filter) do
    StakingPool
    |> staking_pool_filter(filter)
    |> Repo.aggregate(:count, :staking_address_hash)
  end

  defp staking_pool_filter(query, :validator) do
    where(
      query,
      [pool],
      pool.is_active == true and
        pool.is_deleted == false and
        pool.is_validator == true
    )
  end

  defp staking_pool_filter(query, :active) do
    where(
      query,
      [pool],
      pool.is_active == true and
        pool.is_deleted == false
    )
  end

  defp staking_pool_filter(query, :inactive) do
    where(
      query,
      [pool],
      pool.is_active == false and
        pool.is_deleted == false
    )
  end

  defp staking_pool_filter(query, _), do: query

  @spec get_celo_account(Hash.Address.t()) :: {:ok, CeloAccount.t()} | {:error, :not_found}
  def get_celo_account(address_hash) do
    query =
      from(account in CeloAccount,
        where: account.address == ^address_hash
      )

    query
    |> Repo.one()
    |> case do
      nil -> {:error, :not_found}
      data -> {:ok, data}
    end
  end

  @spec get_celo_validator(Hash.Address.t()) :: {:ok, CeloValidator.t()} | {:error, :not_found}
  def get_celo_validator(address_hash) do
    query =
      from(account in CeloValidator,
        where: account.address == ^address_hash
      )

    query
    |> Repo.one()
    |> case do
      nil -> {:error, :not_found}
      data -> {:ok, data}
    end
  end

  @spec get_celo_validator_group(Hash.Address.t()) :: {:ok, CeloValidatorGroup.t()} | {:error, :not_found}
  def get_celo_validator_group(address_hash) do
    query =
      from(account in CeloValidatorGroup,
        where: account.address == ^address_hash
      )

    query
    |> Repo.one()
    |> case do
      nil -> {:error, :not_found}
      data -> {:ok, data}
    end
  end

  #  @spec get_celo_validator_groups() :: {:ok, CeloValidatorGroup.t()} | {:error, :not_found}
  def get_celo_validator_groups do
    CeloValidatorGroup
    |> Repo.all()
    |> case do
      nil -> {:error, :not_found}
      data -> {:ok, data}
    end
  end

  def get_celo_voters(group_address) do
    query =
      from(account in CeloVoters,
        where: account.group_address_hash == ^group_address,
        where: account.total > ^0
      )

    query
    |> Repo.all()
    |> case do
      nil -> []
      data -> data
    end
  end

  def get_token_balance(address, symbol) do
    query =
      from(token in Token,
        join: balance in CurrentTokenBalance,
        where: token.symbol == ^symbol,
        where: balance.address_hash == ^address,
        where: balance.token_contract_address_hash == token.contract_address_hash,
        select: {balance.value}
      )

    query
    |> Repo.one()
    |> case do
      nil -> {:error, :not_found}
      {data} -> {:ok, %{value: data}}
    end
  end

  def get_latest_validating_block(address) do
    signer_query =
      from(validator in CeloValidator,
        select: validator.signer_address_hash,
        where: validator.address == ^address
      )

    signer_address =
      case Repo.one(signer_query) do
        nil -> address
        data -> data
      end

    direct_query =
      from(history in CeloValidatorHistory,
        where: history.online == true,
        where: history.address == ^signer_address,
        select: max(history.block_number)
      )

    direct_result =
      direct_query
      |> Repo.one()

    case direct_result do
      data when data != nil -> {:ok, data}
      _ -> {:error, :not_found}
    end
  end

  def get_latest_active_block(address) do
    signer_query =
      from(validator in CeloValidator,
        select: validator.signer_address_hash,
        where: validator.address == ^address
      )

    signer_address =
      case Repo.one(signer_query) do
        nil -> address
        data -> data
      end

    direct_query =
      from(history in CeloValidatorHistory,
        where: history.online == true,
        where: history.address == ^signer_address,
        select: max(history.block_number)
      )

    direct_result =
      direct_query
      |> Repo.one()

    case direct_result do
      data when data != nil -> {:ok, data}
      _ -> {:error, :not_found}
    end
  end

  def get_latest_history_block do
    query =
      from(history in CeloValidatorHistory,
        order_by: [desc: history.block_number],
        select: history.block_number
      )

    query
    |> Query.first()
    |> Repo.one()
    |> case do
      nil -> {:error, :not_found}
      data -> {:ok, data}
    end
  end

  def get_exchange_rate(symbol) do
    query =
      from(token in Token,
        join: rate in ExchangeRate,
        where: token.symbol == ^symbol,
        where: rate.token == token.contract_address_hash,
        select: {token, rate}
      )

    query
    |> Repo.one()
    |> case do
      nil -> {:error, :not_found}
      data -> {:ok, data}
    end
  end

  def query_leaderboard do
    # Computes the leaderboard score
    # For each account, the following is computed: cGLD balance + cUSD balance * exchange rate
    # Each competitor can have several claimed accounts.
    # Final final score is the sum of account scores modified with the multiplier that is read from Google sheets
    result =
      SQL.query(Repo, """
        SELECT
          competitors.address,
          COALESCE(( SELECT name FROM celo_account WHERE address =  competitors.address), 'Unknown account'),
          (SUM(rate*token_balance+balance+locked_balance)+rate*COALESCE(old_usd,0)+COALESCE(old_gold,0))*
           (multiplier+COALESCE(attestation_multiplier,0)) AS score
        FROM exchange_rates, competitors, tokens, claims,
         ( SELECT claims.address AS c_address, claims.claimed_address AS address,
              COALESCE((SELECT value FROM address_current_token_balances, tokens WHERE claimed_address = address_hash
                        AND token_contract_address_hash = tokens.contract_address_hash AND tokens.symbol = 'cUSD'), 0) as token_balance,
              COALESCE((SELECT fetched_coin_balance FROM addresses WHERE claimed_address = hash), 0) as balance,
              COALESCE((SELECT locked_gold FROM celo_account WHERE claimed_address = address), 0) as locked_balance
            FROM claims ) AS get
        WHERE exchange_rates.token = tokens.contract_address_hash
        AND tokens.symbol = 'cUSD'
        AND claims.claimed_address = get.address
        AND claims.address = competitors.address
        AND claims.address = c_address
        GROUP BY competitors.address, rate, old_usd, old_gold, attestation_multiplier, multiplier
        ORDER BY score DESC
      """)

    case result do
      {:ok, %{rows: res}} -> {:ok, res}
      _ -> {:error, :not_found}
    end
  end

  defp with_decompiled_code_flag(query, _hash, false), do: query

  defp with_decompiled_code_flag(query, hash, true) do
    has_decompiled_code_query =
      from(decompiled_contract in DecompiledSmartContract,
        where: decompiled_contract.address_hash == ^hash,
        limit: 1,
        select: %{has_decompiled_code?: not is_nil(decompiled_contract.address_hash)}
      )

    from(
      address in query,
      left_join: decompiled_code in subquery(has_decompiled_code_query),
      select_merge: %{has_decompiled_code?: decompiled_code.has_decompiled_code?}
    )
  end

  defp decode_params(params, types) do
    params
    |> Base.decode16!(case: :mixed)
    |> TypeDecoder.decode_raw(types)
  end

  @doc """
  Checks if an `t:Explorer.Chain.Address.t/0` with the given `hash` exists.

  Returns `:ok` if found

      iex> {:ok, %Explorer.Chain.Address{hash: hash}} = Explorer.Chain.create_address(
      ...>   %{hash: "0x5aaeb6053f3e94c9b9a09f33669435e7ef1beaed"}
      ...> )
      iex> Explorer.Chain.check_address_exists(hash)
      :ok

  Returns `:not_found` if not found

      iex> {:ok, hash} = Explorer.Chain.string_to_address_hash("0x5aaeb6053f3e94c9b9a09f33669435e7ef1beaed")
      iex> Explorer.Chain.check_address_exists(hash)
      :not_found

  """
  @spec check_address_exists(Hash.Address.t()) :: :ok | :not_found
  def check_address_exists(address_hash) do
    address_hash
    |> address_exists?()
    |> boolean_to_check_result()
  end

  @doc """
  Checks if an `t:Explorer.Chain.Address.t/0` with the given `hash` exists.

  Returns `true` if found

      iex> {:ok, %Explorer.Chain.Address{hash: hash}} = Explorer.Chain.create_address(
      ...>   %{hash: "0x5aaeb6053f3e94c9b9a09f33669435e7ef1beaed"}
      ...> )
      iex> Explorer.Chain.address_exists?(hash)
      true

  Returns `false` if not found

      iex> {:ok, hash} = Explorer.Chain.string_to_address_hash("0x5aaeb6053f3e94c9b9a09f33669435e7ef1beaed")
      iex> Explorer.Chain.address_exists?(hash)
      false

  """
  @spec address_exists?(Hash.Address.t()) :: boolean()
  def address_exists?(address_hash) do
    query =
      from(
        address in Address,
        where: address.hash == ^address_hash
      )

    Repo.exists?(query)
  end

  @doc """
  Checks if it exists an `t:Explorer.Chain.Address.t/0` that has the provided
  `t:Explorer.Chain.Address.t/0` `hash` and a contract.

  Returns `:ok` if found and `:not_found` otherwise.
  """
  @spec check_contract_address_exists(Hash.Address.t()) :: :ok | :not_found
  def check_contract_address_exists(address_hash) do
    address_hash
    |> contract_address_exists?()
    |> boolean_to_check_result()
  end

  @doc """
  Checks if it exists an `t:Explorer.Chain.Address.t/0` that has the provided
  `t:Explorer.Chain.Address.t/0` `hash` and a contract.

  Returns `true` if found and `false` otherwise.
  """
  @spec contract_address_exists?(Hash.Address.t()) :: boolean()
  def contract_address_exists?(address_hash) do
    query =
      from(
        address in Address,
        where: address.hash == ^address_hash and not is_nil(address.contract_code)
      )

    Repo.exists?(query)
  end

  @doc """
  Checks if it exists a `t:Explorer.Chain.DecompiledSmartContract.t/0` for the
  `t:Explorer.Chain.Address.t/0` with the provided `hash` and with the provided version.

  Returns `:ok` if found and `:not_found` otherwise.
  """
  @spec check_decompiled_contract_exists(Hash.Address.t(), String.t()) :: :ok | :not_found
  def check_decompiled_contract_exists(address_hash, version) do
    address_hash
    |> decompiled_contract_exists?(version)
    |> boolean_to_check_result()
  end

  @doc """
  Checks if it exists a `t:Explorer.Chain.DecompiledSmartContract.t/0` for the
  `t:Explorer.Chain.Address.t/0` with the provided `hash` and with the provided version.

  Returns `true` if found and `false` otherwise.
  """
  @spec decompiled_contract_exists?(Hash.Address.t(), String.t()) :: boolean()
  def decompiled_contract_exists?(address_hash, version) do
    query =
      from(contract in DecompiledSmartContract,
        where: contract.address_hash == ^address_hash and contract.decompiler_version == ^version
      )

    Repo.exists?(query)
  end

  @doc """
  Checks if it exists a verified `t:Explorer.Chain.SmartContract.t/0` for the
  `t:Explorer.Chain.Address.t/0` with the provided `hash`.

  Returns `:ok` if found and `:not_found` otherwise.
  """
  @spec check_verified_smart_contract_exists(Hash.Address.t()) :: :ok | :not_found
  def check_verified_smart_contract_exists(address_hash) do
    address_hash
    |> verified_smart_contract_exists?()
    |> boolean_to_check_result()
  end

  @doc """
  Checks if it exists a verified `t:Explorer.Chain.SmartContract.t/0` for the
  `t:Explorer.Chain.Address.t/0` with the provided `hash`.

  Returns `true` if found and `false` otherwise.
  """
  @spec verified_smart_contract_exists?(Hash.Address.t()) :: boolean()
  def verified_smart_contract_exists?(address_hash) do
    query =
      from(
        smart_contract in SmartContract,
        where: smart_contract.address_hash == ^address_hash
      )

    Repo.exists?(query)
  end

  @doc """
  Checks if a `t:Explorer.Chain.Transaction.t/0` with the given `hash` exists.

  Returns `:ok` if found

      iex> %Transaction{hash: hash} = insert(:transaction)
      iex> Explorer.Chain.check_transaction_exists(hash)
      :ok

  Returns `:not_found` if not found

      iex> {:ok, hash} = Explorer.Chain.string_to_transaction_hash(
      ...>   "0x9fc76417374aa880d4449a1f7f31ec597f00b1f6f3dd2d66f4c9c6c445836d8b"
      ...> )
      iex> Explorer.Chain.check_transaction_exists(hash)
      :not_found
  """
  @spec check_transaction_exists(Hash.Full.t()) :: :ok | :not_found
  def check_transaction_exists(hash) do
    hash
    |> transaction_exists?()
    |> boolean_to_check_result()
  end

  @doc """
  Checks if a `t:Explorer.Chain.Transaction.t/0` with the given `hash` exists.

  Returns `true` if found

      iex> %Transaction{hash: hash} = insert(:transaction)
      iex> Explorer.Chain.transaction_exists?(hash)
      true

  Returns `false` if not found

      iex> {:ok, hash} = Explorer.Chain.string_to_transaction_hash(
      ...>   "0x9fc76417374aa880d4449a1f7f31ec597f00b1f6f3dd2d66f4c9c6c445836d8b"
      ...> )
      iex> Explorer.Chain.transaction_exists?(hash)
      false
  """
  @spec transaction_exists?(Hash.Full.t()) :: boolean()
  def transaction_exists?(hash) do
    query =
      from(
        transaction in Transaction,
        where: transaction.hash == ^hash
      )

    Repo.exists?(query)
  end

  @doc """
  Checks if a `t:Explorer.Chain.Token.t/0` with the given `hash` exists.

  Returns `:ok` if found

      iex> address = insert(:address)
      iex> insert(:token, contract_address: address)
      iex> Explorer.Chain.check_token_exists(address.hash)
      :ok

  Returns `:not_found` if not found

      iex> {:ok, hash} = Explorer.Chain.string_to_address_hash("0x5aaeb6053f3e94c9b9a09f33669435e7ef1beaed")
      iex> Explorer.Chain.check_token_exists(hash)
      :not_found
  """
  @spec check_token_exists(Hash.Address.t()) :: :ok | :not_found
  def check_token_exists(hash) do
    hash
    |> token_exists?()
    |> boolean_to_check_result()
  end

  @doc """
  Checks if a `t:Explorer.Chain.Token.t/0` with the given `hash` exists.

  Returns `true` if found

      iex> address = insert(:address)
      iex> insert(:token, contract_address: address)
      iex> Explorer.Chain.token_exists?(address.hash)
      true

  Returns `false` if not found

      iex> {:ok, hash} = Explorer.Chain.string_to_address_hash("0x5aaeb6053f3e94c9b9a09f33669435e7ef1beaed")
      iex> Explorer.Chain.token_exists?(hash)
      false
  """
  @spec token_exists?(Hash.Address.t()) :: boolean()
  def token_exists?(hash) do
    query =
      from(
        token in Token,
        where: token.contract_address_hash == ^hash
      )

    Repo.exists?(query)
  end

  @doc """
  Checks if a `t:Explorer.Chain.TokenTransfer.t/0` with the given `hash` and `token_id` exists.

  Returns `:ok` if found

      iex> contract_address = insert(:address)
      iex> token_id = 10
      iex> insert(:token_transfer,
      ...>  from_address: contract_address,
      ...>  token_contract_address: contract_address,
      ...>  token_id: token_id
      ...> )
      iex> Explorer.Chain.check_erc721_token_instance_exists(token_id, contract_address.hash)
      :ok

  Returns `:not_found` if not found

      iex> {:ok, hash} = Explorer.Chain.string_to_address_hash("0x5aaeb6053f3e94c9b9a09f33669435e7ef1beaed")
      iex> Explorer.Chain.check_erc721_token_instance_exists(10, hash)
      :not_found
  """
  @spec check_erc721_token_instance_exists(binary() | non_neg_integer(), Hash.Address.t()) :: :ok | :not_found
  def check_erc721_token_instance_exists(token_id, hash) do
    token_id
    |> erc721_token_instance_exist?(hash)
    |> boolean_to_check_result()
  end

  @doc """
  Checks if a `t:Explorer.Chain.TokenTransfer.t/0` with the given `hash` and `token_id` exists.

  Returns `true` if found

      iex> contract_address = insert(:address)
      iex> token_id = 10
      iex> insert(:token_transfer,
      ...>  from_address: contract_address,
      ...>  token_contract_address: contract_address,
      ...>  token_id: token_id
      ...> )
      iex> Explorer.Chain.erc721_token_instance_exist?(token_id, contract_address.hash)
      true

  Returns `false` if not found

      iex> {:ok, hash} = Explorer.Chain.string_to_address_hash("0x5aaeb6053f3e94c9b9a09f33669435e7ef1beaed")
      iex> Explorer.Chain.erc721_token_instance_exist?(10, hash)
      false
  """
  @spec erc721_token_instance_exist?(binary() | non_neg_integer(), Hash.Address.t()) :: boolean()
  def erc721_token_instance_exist?(token_id, hash) do
    query =
      from(tt in TokenTransfer,
        where: tt.token_contract_address_hash == ^hash and tt.token_id == ^token_id
      )

    Repo.exists?(query)
  end

  defp boolean_to_check_result(true), do: :ok

  defp boolean_to_check_result(false), do: :not_found
end<|MERGE_RESOLUTION|>--- conflicted
+++ resolved
@@ -1903,7 +1903,6 @@
         where: po.block_hash in ^block_hashes
       )
 
-<<<<<<< HEAD
   """
   @spec stream_transactions_with_unfetched_internal_transactions(
           fields :: [
@@ -1930,14 +1929,12 @@
         ) :: {:ok, accumulator}
         when accumulator: term()
   def stream_transactions_with_unfetched_internal_transactions(fields, initial, reducer) when is_function(reducer, 2) do
-=======
     {_, _} = Repo.delete_all(query)
 
     :ok
   end
 
   def remove_nonconsensus_blocks_from_pending_ops do
->>>>>>> fa17ae03
     query =
       from(
         po in PendingBlockOperation,
