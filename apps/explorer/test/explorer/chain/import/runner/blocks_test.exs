defmodule Explorer.Chain.Import.Runner.BlocksTest do
  use Explorer.DataCase

  import Ecto.Query, only: [from: 2, select: 2, where: 2]

  import Explorer.Chain.Import.RunnerCase, only: [insert_address_with_token_balances: 1, update_holder_count!: 2]

  alias Ecto.Multi
  alias Explorer.Chain.Import.Runner.{Blocks, Transactions}
  alias Explorer.Chain.{Address, Block, Transaction, TokenTransfer}
  alias Explorer.{Chain, Repo}

  describe "run/1" do
    setup do
      miner = insert(:address)
      block = params_for(:block, consensus: true, miner_hash: miner.hash)

      timestamp = DateTime.utc_now()
      options = %{timestamps: %{inserted_at: timestamp, updated_at: timestamp}}

      %{consensus_block: block, options: options}
    end

    test "derive_transaction_forks replaces hash on conflicting (uncle_hash, index)", %{
      consensus_block: %{hash: block_hash, miner_hash: miner_hash, number: block_number},
      options: options
    } do
      consensus_block = insert(:block, %{hash: block_hash, number: block_number})

      transaction =
        :transaction
        |> insert()
        |> with_block(consensus_block)

      block_params =
        params_for(:block, hash: block_hash, miner_hash: miner_hash, number: block_number, consensus: false)

      %Ecto.Changeset{valid?: true, changes: block_changes} = Block.changeset(%Block{}, block_params)
      changes_list = [block_changes]

      assert Repo.aggregate(from(transaction in Transaction, where: is_nil(transaction.block_number)), :count, :hash) ==
               0

      assert count(Transaction.Fork) == 0

      # re-org consensus_block to uncle

      assert {:ok, %{derive_transaction_forks: [_]}} =
               Multi.new()
               |> Blocks.run(changes_list, options)
               |> Repo.transaction()

      assert Repo.aggregate(where(Block, consensus: false), :count, :number) == 1

      assert Repo.aggregate(from(transaction in Transaction, where: is_nil(transaction.block_number)), :count, :hash) ==
               1

      assert count(Transaction.Fork) == 1

      non_consensus_transaction = Repo.get(Transaction, transaction.hash)
      non_consensus_block = Repo.get(Block, block_hash)

      # Make it consensus again
      new_consensus_block =
        non_consensus_block
        |> Block.changeset(%{consensus: true})
        |> Repo.update!()

      with_block(non_consensus_transaction, new_consensus_block)

      ctid = Repo.one!(from(transaction_fork in Transaction.Fork, select: "ctid"))

      assert Repo.aggregate(from(transaction in Transaction, where: is_nil(transaction.block_number)), :count, :hash) ==
               0

      assert {:ok, %{derive_transaction_forks: []}} =
               Multi.new()
               |> Blocks.run(changes_list, options)
               |> Repo.transaction()

      assert Repo.one!(from(transaction_fork in Transaction.Fork, select: "ctid")) == ctid,
             "Tuple was written even though it is not distinct"
    end

    test "delete_address_current_token_balances deletes rows with matching block number when consensus is true",
         %{consensus_block: %{number: block_number} = block, options: options} do
      %Address.CurrentTokenBalance{address_hash: address_hash, token_contract_address_hash: token_contract_address_hash} =
        insert(:address_current_token_balance, block_number: block_number)

      assert count(Address.CurrentTokenBalance) == 1

      assert {:ok,
              %{
                delete_address_current_token_balances: [
                  %{address_hash: ^address_hash, token_contract_address_hash: ^token_contract_address_hash}
                ]
              }} = run_block_consensus_change(block, true, options)

      assert count(Address.CurrentTokenBalance) == 0
    end

    test "delete_address_current_token_balances does not delete rows with matching block number when consensus is false",
         %{consensus_block: %{number: block_number} = block, options: options} do
      %Address.CurrentTokenBalance{} = insert(:address_current_token_balance, block_number: block_number)

      count = 1

      assert count(Address.CurrentTokenBalance) == count

      assert {:ok,
              %{
                delete_address_current_token_balances: []
              }} = run_block_consensus_change(block, false, options)

      assert count(Address.CurrentTokenBalance) == count
    end

<<<<<<< HEAD
    test "remove_nonconsensus_token_transfers deletes token transfer rows with matching block number when new consensus block is inserted",
         %{consensus_block: %{number: block_number} = block, options: options} do
      consensus_block = insert(:block, number: block_number, consensus: true)

      transaction = insert(:transaction) |> with_block(consensus_block)

      %TokenTransfer{transaction_hash: transaction_hash, log_index: log_index} =
        insert(:token_transfer, block_number: block_number, transaction: transaction, block: transaction.block)

      assert count(TokenTransfer) == 1

      assert {:ok,
              %{
                remove_nonconsensus_token_transfers: [
                  %{transaction_hash: ^transaction_hash, log_index: ^log_index}
                ]
              }} = run_block_consensus_change(block, true, options)

      assert count(TokenTransfer) == 0
    end

    test "remove_nonconsensus_token_transfers does not delete token transfer rows with matching block number when new consensus block wasn't inserted",
         %{consensus_block: %{number: block_number} = block, options: options} do
      consensus_block = insert(:block, number: block_number, consensus: true)

      transaction = insert(:transaction) |> with_block(consensus_block)

      insert(:token_transfer, block_number: block_number, transaction: transaction, block: transaction.block)

      count = 1

      assert count(TokenTransfer) == count

      assert {:ok, %{remove_nonconsensus_token_transfers: []}} = run_block_consensus_change(block, false, options)

      assert count(TokenTransfer) == count
    end

    test "remove_nonconsensus_logs deletes nonconsensus logs", %{
      consensus_block: %{number: block_number} = block,
      options: options
    } do
      old_block = insert(:block, number: block_number, consensus: true)
      forked_transaction = :transaction |> insert() |> with_block(old_block)
      %Log{transaction_hash: hash, index: index} = insert(:log, transaction: forked_transaction)

      assert count(Log) == 1

      assert {:ok, %{remove_nonconsensus_logs: [%{transaction_hash: ^hash, index: ^index}]}} =
               run_block_consensus_change(block, true, options)

      assert count(Log) == 0
    end

    test "remove_nonconsensus_internal_transactions deletes nonconsensus internal transactions", %{
      consensus_block: %{number: block_number} = block,
      options: options
    } do
      old_block = insert(:block, number: block_number, consensus: true)
      forked_transaction = :transaction |> insert() |> with_block(old_block)

      %InternalTransaction{index: index, transaction_hash: hash} =
        insert(:internal_transaction, index: 0, transaction: forked_transaction)

      assert count(InternalTransaction) == 1

      assert {:ok, %{remove_nonconsensus_internal_transactions: [%{transaction_hash: ^hash, index: ^index}]}} =
               run_block_consensus_change(block, true, options)

      assert count(InternalTransaction) == 0
    end

=======
>>>>>>> c6408557
    test "derive_address_current_token_balances inserts rows if there is an address_token_balance left for the rows deleted by delete_address_current_token_balances",
         %{consensus_block: %{number: block_number} = block, options: options} do
      token = insert(:token)
      token_contract_address_hash = token.contract_address_hash

      %Address{hash: address_hash} =
        insert_address_with_token_balances(%{
          previous: %{value: 1},
          current: %{block_number: block_number, value: 2},
          token_contract_address_hash: token_contract_address_hash
        })

      # Token must exist with non-`nil` `holder_count` for `blocks_update_token_holder_counts` to update
      update_holder_count!(token_contract_address_hash, 1)

      assert count(Address.TokenBalance) == 2
      assert count(Address.CurrentTokenBalance) == 1

      previous_block_number = block_number - 1

      assert {:ok,
              %{
                delete_address_current_token_balances: [
                  %{
                    address_hash: ^address_hash,
                    token_contract_address_hash: ^token_contract_address_hash
                  }
                ],
                delete_address_token_balances: [
                  %{
                    address_hash: ^address_hash,
                    token_contract_address_hash: ^token_contract_address_hash,
                    block_number: ^block_number
                  }
                ],
                derive_address_current_token_balances: [
                  %{
                    address_hash: ^address_hash,
                    token_contract_address_hash: ^token_contract_address_hash,
                    block_number: ^previous_block_number
                  }
                ],
                # no updates because it both deletes and derives a holder
                blocks_update_token_holder_counts: []
              }} = run_block_consensus_change(block, true, options)

      assert count(Address.TokenBalance) == 1
      assert count(Address.CurrentTokenBalance) == 1

      previous_value = Decimal.new(1)

      assert %Address.CurrentTokenBalance{block_number: ^previous_block_number, value: ^previous_value} =
               Repo.get_by(Address.CurrentTokenBalance,
                 address_hash: address_hash,
                 token_contract_address_hash: token_contract_address_hash
               )
    end

    test "a non-holder reverting to a holder increases the holder_count",
         %{consensus_block: %{hash: block_hash, miner_hash: miner_hash, number: block_number}, options: options} do
      token = insert(:token)
      token_contract_address_hash = token.contract_address_hash

      non_holder_reverts_to_holder(%{
        current: %{block_number: block_number},
        token_contract_address_hash: token_contract_address_hash
      })

      # Token must exist with non-`nil` `holder_count` for `blocks_update_token_holder_counts` to update
      update_holder_count!(token_contract_address_hash, 0)

      block_params = params_for(:block, hash: block_hash, miner_hash: miner_hash, number: block_number, consensus: true)

      %Ecto.Changeset{valid?: true, changes: block_changes} = Block.changeset(%Block{}, block_params)
      changes_list = [block_changes]

      assert {:ok,
              %{
                blocks_update_token_holder_counts: [
                  %{
                    contract_address_hash: ^token_contract_address_hash,
                    holder_count: 1
                  }
                ]
              }} =
               Multi.new()
               |> Blocks.run(changes_list, options)
               |> Repo.transaction()
    end

    test "a holder reverting to a non-holder decreases the holder_count",
         %{consensus_block: %{hash: block_hash, miner_hash: miner_hash, number: block_number}, options: options} do
      token = insert(:token)
      token_contract_address_hash = token.contract_address_hash

      holder_reverts_to_non_holder(%{
        current: %{block_number: block_number},
        token_contract_address_hash: token_contract_address_hash
      })

      # Token must exist with non-`nil` `holder_count` for `blocks_update_token_holder_counts` to update
      update_holder_count!(token_contract_address_hash, 1)

      block_params = params_for(:block, hash: block_hash, miner_hash: miner_hash, number: block_number, consensus: true)

      %Ecto.Changeset{valid?: true, changes: block_changes} = Block.changeset(%Block{}, block_params)
      changes_list = [block_changes]

      assert {:ok,
              %{
                blocks_update_token_holder_counts: [
                  %{
                    contract_address_hash: ^token_contract_address_hash,
                    holder_count: 0
                  }
                ]
              }} =
               Multi.new()
               |> Blocks.run(changes_list, options)
               |> Repo.transaction()
    end

    test "a non-holder becoming and a holder becoming while a holder becomes a non-holder cancels out and holder_count does not change",
         %{consensus_block: %{number: block_number} = block, options: options} do
      token = insert(:token)
      token_contract_address_hash = token.contract_address_hash

      non_holder_reverts_to_holder(%{
        current: %{block_number: block_number},
        token_contract_address_hash: token_contract_address_hash
      })

      holder_reverts_to_non_holder(%{
        current: %{block_number: block_number},
        token_contract_address_hash: token_contract_address_hash
      })

      # Token must exist with non-`nil` `holder_count` for `blocks_update_token_holder_counts` to update
      update_holder_count!(token_contract_address_hash, 1)

      assert {:ok,
              %{
                # cancels out to no change
                blocks_update_token_holder_counts: []
              }} = run_block_consensus_change(block, true, options)
    end

    # Regression test for https://github.com/poanetwork/blockscout/issues/1644
    test "discards neighbouring blocks if they aren't related to the current one because of reorg and/or import timeout",
         %{consensus_block: %{number: block_number, hash: block_hash, miner_hash: miner_hash}, options: options} do
      insert(:block, %{number: block_number, hash: block_hash})
      old_block1 = params_for(:block, miner_hash: miner_hash, parent_hash: block_hash, number: block_number + 1)

      new_block1 = params_for(:block, miner_hash: miner_hash, parent_hash: block_hash, number: block_number + 1)
      new_block2 = params_for(:block, miner_hash: miner_hash, parent_hash: new_block1.hash, number: block_number + 2)

      range = block_number..(block_number + 2)

      insert_block(new_block1, options)
      insert_block(new_block2, options)
      assert Chain.missing_block_number_ranges(range) == []

      insert_block(old_block1, options)
      assert Chain.missing_block_number_ranges(range) == [(block_number + 2)..(block_number + 2)]

      insert_block(new_block2, options)
      assert Chain.missing_block_number_ranges(range) == [(block_number + 1)..(block_number + 1)]

      insert_block(new_block1, options)
      assert Chain.missing_block_number_ranges(range) == []
    end

    # Regression test for https://github.com/poanetwork/blockscout/issues/1911
    test "forces block refetch if transaction is re-collated in a different block",
         %{consensus_block: %{number: block_number, hash: block_hash, miner_hash: miner_hash}, options: options} do
      insert(:block, %{number: block_number, hash: block_hash})
      new_block1 = params_for(:block, miner_hash: miner_hash, parent_hash: block_hash, number: block_number + 1)
      new_block2 = params_for(:block, miner_hash: miner_hash, parent_hash: new_block1.hash, number: block_number + 2)

      range = block_number..(block_number + 2)

      insert_block(new_block1, options)
      insert_block(new_block2, options)
      assert Chain.missing_block_number_ranges(range) == []

      trans_hash = transaction_hash()

      transaction1 = transaction_params_with_block([hash: trans_hash], new_block1)
      insert_transaction(transaction1, options)
      assert Chain.missing_block_number_ranges(range) == []

      transaction2 = transaction_params_with_block([hash: trans_hash], new_block2)
      insert_transaction(transaction2, options)
      assert Chain.missing_block_number_ranges(range) == [(block_number + 1)..(block_number + 1)]
    end

    test "removes duplicate blocks (by hash) before inserting",
         %{consensus_block: %{number: block_number, hash: block_hash, miner_hash: miner_hash}, options: options} do
      new_block = params_for(:block, miner_hash: miner_hash, consensus: true)

      %Ecto.Changeset{valid?: true, changes: block_changes} = Block.changeset(%Block{}, new_block)

      result =
        Multi.new()
        |> Blocks.run([block_changes, block_changes], options)
        |> Repo.transaction()

      assert {:ok, %{blocks: [%{hash: block_hash, consensus: true}]}} = result
    end
  end

  defp insert_block(block_params, options) do
    %Ecto.Changeset{valid?: true, changes: block_changes} = Block.changeset(%Block{}, block_params)

    Multi.new()
    |> Blocks.run([block_changes], options)
    |> Repo.transaction()
  end

  defp transaction_params_with_block(transaction_params, block_params) do
    params_for(:transaction, transaction_params)
    |> Map.merge(%{
      block_hash: block_params.hash,
      block_number: block_params.number,
      cumulative_gas_used: 50_000,
      error: nil,
      gas_used: 50_000,
      index: 0,
      from_address_hash: insert(:address).hash
    })
  end

  defp insert_transaction(transaction_params, options) do
    %Ecto.Changeset{valid?: true, changes: transaction_changes} =
      Transaction.changeset(%Transaction{}, transaction_params)

    Multi.new()
    |> Transactions.run([transaction_changes], options)
    |> Repo.transaction()
  end

  defp count(schema) do
    Repo.one!(select(schema, fragment("COUNT(*)")))
  end

  defp holder_reverts_to_non_holder(%{
         current: %{block_number: current_block_number},
         token_contract_address_hash: token_contract_address_hash
       }) do
    insert_address_with_token_balances(%{
      previous: %{value: 0},
      current: %{block_number: current_block_number, value: 1},
      token_contract_address_hash: token_contract_address_hash
    })
  end

  defp non_holder_reverts_to_holder(%{
         current: %{block_number: current_block_number},
         token_contract_address_hash: token_contract_address_hash
       }) do
    insert_address_with_token_balances(%{
      previous: %{value: 1},
      current: %{block_number: current_block_number, value: 0},
      token_contract_address_hash: token_contract_address_hash
    })
  end

  defp run_block_consensus_change(
         %{hash: block_hash, miner_hash: miner_hash, number: block_number},
         consensus,
         options
       ) do
    block_params =
      params_for(:block, hash: block_hash, miner_hash: miner_hash, number: block_number, consensus: consensus)

    %Ecto.Changeset{valid?: true, changes: block_changes} = Block.changeset(%Block{}, block_params)
    changes_list = [block_changes]

    Multi.new()
    |> Blocks.run(changes_list, options)
    |> Repo.transaction()
  end
end<|MERGE_RESOLUTION|>--- conflicted
+++ resolved
@@ -7,7 +7,7 @@
 
   alias Ecto.Multi
   alias Explorer.Chain.Import.Runner.{Blocks, Transactions}
-  alias Explorer.Chain.{Address, Block, Transaction, TokenTransfer}
+  alias Explorer.Chain.{Address, Block, InternalTransaction, Log, Transaction, TokenTransfer}
   alias Explorer.{Chain, Repo}
 
   describe "run/1" do
@@ -115,7 +115,6 @@
       assert count(Address.CurrentTokenBalance) == count
     end
 
-<<<<<<< HEAD
     test "remove_nonconsensus_token_transfers deletes token transfer rows with matching block number when new consensus block is inserted",
          %{consensus_block: %{number: block_number} = block, options: options} do
       consensus_block = insert(:block, number: block_number, consensus: true)
@@ -188,8 +187,6 @@
       assert count(InternalTransaction) == 0
     end
 
-=======
->>>>>>> c6408557
     test "derive_address_current_token_balances inserts rows if there is an address_token_balance left for the rows deleted by delete_address_current_token_balances",
          %{consensus_block: %{number: block_number} = block, options: options} do
       token = insert(:token)
