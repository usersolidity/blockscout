--- conflicted
+++ resolved
@@ -88,7 +88,6 @@
       logs: %{
         params: [
           %{
-            block_hash: "0xf6b4b8c88df3ebd252ec476328334dc026cf66606a84fb769b3d3cbccc8471bd",
             address_hash: "0x8bf38d4764929064f2d4d3a56520a76ab3df415b",
             data: "0x0000000000000000000000000000000000000000000000000de0b6b3a7640000",
             first_topic: "0xddf252ad1be2c89b69c2b068fc378daa952ba7f163c4a11628f55a4df523b3ef",
@@ -154,7 +153,6 @@
           %{
             amount: Decimal.new(1_000_000_000_000_000_000),
             block_number: 37,
-            block_hash: "0xf6b4b8c88df3ebd252ec476328334dc026cf66606a84fb769b3d3cbccc8471bd",
             log_index: 0,
             block_hash: "0xf6b4b8c88df3ebd252ec476328334dc026cf66606a84fb769b3d3cbccc8471bd",
             from_address_hash: "0xe8ddc5c7a2d2f0d7a9798459c0104fdf5e987aca",
@@ -651,6 +649,8 @@
         }
       }
 
+      refute Enum.any?(options[:transactions][:params], &Map.has_key?(&1, :internal_transactions_indexed_at))
+
       assert {:ok, _} = Import.all(options)
 
       assert [block_hash] = Explorer.Repo.all(PendingBlockOperation.block_hashes(:fetch_internal_transactions))
@@ -1526,10 +1526,7 @@
                      params_for(:log,
                        transaction_hash: transaction_hash,
                        address_hash: miner_hash,
-<<<<<<< HEAD
                        block_number: 35,
-=======
->>>>>>> c6408557
                        block_hash: block_hash
                      )
                    ],
@@ -1539,7 +1536,6 @@
                    params: [
                      params_for(
                        :token_transfer,
-                       block_hash: block_hash,
                        block_number: 35,
                        from_address_hash: from_address_hash,
                        to_address_hash: to_address_hash,
@@ -1762,6 +1758,7 @@
                        block_hash: block_hash_before,
                        block_number: block_number,
                        error: error,
+                       internal_transactions_indexed_at: Timex.parse!("2019-01-01T01:00:00Z", "{ISO:Extended:Z}"),
                        from_address_hash: from_address_hash_before,
                        to_address_hash: to_address_hash_before,
                        gas: 21_000,
