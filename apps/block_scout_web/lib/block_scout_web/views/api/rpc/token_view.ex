defmodule BlockScoutWeb.API.RPC.TokenView do
  use BlockScoutWeb, :view

  alias BlockScoutWeb.API.RPC.RPCView

  def render("gettoken.json", %{token: token}) do
    RPCView.render("show.json", data: prepare_token(token))
  end

<<<<<<< HEAD
  def render("tokentx.json", %{token_transfers: token_transfers}) do
    data = Enum.map(token_transfers, &prepare_token_transfer/1)
=======
  def render("gettokenholders.json", %{token_holders: token_holders}) do
    data = Enum.map(token_holders, &prepare_token_holder/1)
>>>>>>> f2f26658
    RPCView.render("show.json", data: data)
  end

  def render("error.json", assigns) do
    RPCView.render("error.json", assigns)
  end

  defp prepare_token(token) do
    %{
      "type" => token.type,
      "name" => token.name,
      "symbol" => token.symbol,
      "totalSupply" => to_string(token.total_supply),
      "decimals" => to_string(token.decimals),
      "contractAddress" => to_string(token.contract_address_hash),
      "cataloged" => token.cataloged
    }
  end

<<<<<<< HEAD
  defp prepare_token_transfer(token_transfer) do
    %{
      "amount" => "#{token_transfer.amount}",
      "fromAddressHash" => "#{token_transfer.from_address_hash}",
      "toAddressHash" => "#{token_transfer.to_address_hash}",
      "blockNumber" => integer_to_hex(token_transfer.block_number),
      "timeStamp" => datetime_to_hex(token_transfer.block_timestamp),
      "transactionHash" => "#{token_transfer.transaction_hash}",
      "address" => "#{token_transfer.token_contract_address_hash}",
      "transactionIndex" => integer_to_hex(token_transfer.transaction_index),
      "logIndex" => integer_to_hex(token_transfer.log_index),
      "gasPrice" => decimal_to_hex(token_transfer.gas_price.value),
      "gasUsed" => decimal_to_hex(token_transfer.gas_used),
      "feeCurrency" => "#{token_transfer.gas_currency_hash}",
      "gatewayFeeRecipient" => "#{token_transfer.gas_fee_recipient_hash}",
      "gatewayFee" => "#{token_transfer.gateway_fee}",
      "topics" => get_topics(token_transfer),
      "data" => "#{token_transfer.data}"
    }
  end

  defp integer_to_hex(nil), do: ""
  defp integer_to_hex(integer), do: Integer.to_string(integer, 16)

  defp decimal_to_hex(decimal) do
    decimal
    |> Decimal.to_integer()
    |> integer_to_hex()
  end

  defp datetime_to_hex(datetime) do
    datetime
    |> DateTime.to_unix()
    |> integer_to_hex()
  end

  defp get_topics(%{
         first_topic: first_topic,
         second_topic: second_topic,
         third_topic: third_topic,
         fourth_topic: fourth_topic
       }) do
    [first_topic, second_topic, third_topic, fourth_topic]
  end
=======
  defp prepare_token_holder(token_holder) do
    %{
      "address" => to_string(token_holder.address_hash),
      "value" => token_holder.value
    }
  end
>>>>>>> f2f26658
end<|MERGE_RESOLUTION|>--- conflicted
+++ resolved
@@ -7,13 +7,13 @@
     RPCView.render("show.json", data: prepare_token(token))
   end
 
-<<<<<<< HEAD
   def render("tokentx.json", %{token_transfers: token_transfers}) do
     data = Enum.map(token_transfers, &prepare_token_transfer/1)
-=======
+    RPCView.render("show.json", data: data)
+  end
+
   def render("gettokenholders.json", %{token_holders: token_holders}) do
     data = Enum.map(token_holders, &prepare_token_holder/1)
->>>>>>> f2f26658
     RPCView.render("show.json", data: data)
   end
 
@@ -33,7 +33,6 @@
     }
   end
 
-<<<<<<< HEAD
   defp prepare_token_transfer(token_transfer) do
     %{
       "amount" => "#{token_transfer.amount}",
@@ -78,12 +77,11 @@
        }) do
     [first_topic, second_topic, third_topic, fourth_topic]
   end
-=======
+
   defp prepare_token_holder(token_holder) do
     %{
       "address" => to_string(token_holder.address_hash),
       "value" => token_holder.value
     }
   end
->>>>>>> f2f26658
 end