defmodule BlockScoutWeb.LayoutView do
  use BlockScoutWeb, :view

  alias Plug.Conn
  alias Poison.Parser

  @issue_url "https://github.com/celo-org/blockscout/issues/new"
  @default_other_networks [
    %{
<<<<<<< HEAD
      title: "Celo Alfajores",
      url: "https://alfajores-blockscout.celo-testnet.org/",
      test_net?: true
    },
    %{
      title: "Celo Integration",
      url: "https://integration-blockscout.celo-testnet.org/",
      test_net?: true
    },
    %{
      title: "Celo Baklava",
      url: "https://baklava-blockscout.celo-testnet.org/",
      test_net?: true
=======
      title: "POA Core",
      url: "https://blockscout.com/poa/core"
    },
    %{
      title: "POA Sokol",
      url: "https://blockscout.com/poa/sokol",
      test_net?: true
    },
    %{
      title: "xDai Chain",
      url: "https://blockscout.com/poa/dai"
    },
    %{
      title: "Kovan Testnet",
      url: "https://blockscout.com/eth/kovan",
      test_net?: true
    },
    %{
      title: "Ethereum Classic",
      url: "https://blockscout.com/etc/mainnet",
      other?: true
    },
    %{
      title: "RSK Mainnet",
      url: "https://blockscout.com/rsk/mainnet",
      other?: true
>>>>>>> c6408557
    }
  ]

  alias BlockScoutWeb.SocialMedia

  def network_icon_partial do
    Keyword.get(application_config(), :network_icon) || "_network_icon.html"
  end

  def logo do
    Keyword.get(application_config(), :logo) || "/images/celo_logo.svg"
  end

  def logo_footer do
    Keyword.get(application_config(), :logo_footer) || Keyword.get(application_config(), :logo) ||
      "/images/celo_logo.svg"
  end

  def subnetwork_title do
    Keyword.get(application_config(), :subnetwork) || "Testnet"
  end

  def network_title do
    Keyword.get(application_config(), :network) || "Celo"
  end

  defp application_config do
    Application.get_env(:block_scout_web, BlockScoutWeb.Chain)
  end

  def configured_social_media_services do
    SocialMedia.links()
  end

  def issue_link(conn) do
    params = [
      labels: "BlockScout",
      body: issue_body(conn),
      title: subnetwork_title() <> ": <Issue Title>"
    ]

    [@issue_url, "?", URI.encode_query(params)]
  end

  defp issue_body(conn) do
    user_agent =
      case Conn.get_req_header(conn, "user-agent") do
        [] -> "unknown"
        [user_agent] -> if String.valid?(user_agent), do: user_agent, else: "unknown"
        _other -> "unknown"
      end

    """
    *Describe your issue here.*

    ### Environment
    * Elixir Version: #{System.version()}
    * Erlang Version: #{System.otp_release()}
    * BlockScout Version: #{version()}

    * User Agent: `#{user_agent}`

    ### Steps to reproduce

    *Tell us how to reproduce this issue. If possible, push up a branch to your fork with a regression test we can run to reproduce locally.*

    ### Expected Behaviour

    *Tell us what should happen.*

    ### Actual Behaviour

    *Tell us what happens instead.*
    """
  end

  def version do
    BlockScoutWeb.version()
  end

  def release_link(version) do
    release_link_env_var = Application.get_env(:block_scout_web, :release_link)

    release_link =
      cond do
        version == "" || version == nil ->
          nil

        release_link_env_var == "" || release_link_env_var == nil ->
          "https://github.com/celo-org/blockscout/releases/tag/" <> version

        true ->
          release_link_env_var
      end

    if release_link == nil do
      ""
    else
      html_escape({:safe, "<a href=\"#{release_link}\" class=\"footer-link\" target=\"_blank\">#{version}</a>"})
    end
  end

  def ignore_version?("unknown"), do: true
  def ignore_version?(_), do: false

  def other_networks do
    get_other_networks =
      if Application.get_env(:block_scout_web, :other_networks) do
        :block_scout_web
        |> Application.get_env(:other_networks)
        |> Parser.parse!(%{keys: :atoms!})
      else
        @default_other_networks
      end

    get_other_networks
    |> Enum.reject(fn %{title: title} ->
      title == subnetwork_title()
    end)
    |> Enum.sort()
  end

  def main_nets(nets) do
    nets
    |> Enum.reject(&Map.get(&1, :test_net?))
  end

  def test_nets(nets) do
    nets
    |> Enum.filter(&Map.get(&1, :test_net?))
  end

  def dropdown_nets do
    other_networks()
    |> Enum.reject(&Map.get(&1, :hide_in_dropdown?))
  end

  def dropdown_main_nets do
    dropdown_nets()
    |> main_nets()
  end

  def dropdown_test_nets do
    dropdown_nets()
    |> test_nets()
  end

  def dropdown_head_main_nets do
    dropdown_nets()
    |> main_nets()
    |> Enum.reject(&Map.get(&1, :other?))
  end

  def dropdown_other_nets do
    dropdown_nets()
    |> main_nets()
    |> Enum.filter(&Map.get(&1, :other?))
  end

  def other_explorers do
    if Application.get_env(:block_scout_web, :link_to_other_explorers) do
      Application.get_env(:block_scout_web, :other_explorers, [])
    else
      []
    end
  end

  def webapp_url(conn) do
    :block_scout_web
    |> Application.get_env(:webapp_url)
    |> validate_url()
    |> case do
      :error -> chain_path(conn, :show)
      {:ok, url} -> url
    end
  end

  def api_url do
    :block_scout_web
    |> Application.get_env(:api_url)
    |> validate_url()
    |> case do
      :error -> ""
      {:ok, url} -> url
    end
  end

  defp validate_url(url) when is_binary(url) do
    case URI.parse(url) do
      %URI{host: nil} -> :error
      _ -> {:ok, url}
    end
  end

  defp validate_url(_), do: :error
end<|MERGE_RESOLUTION|>--- conflicted
+++ resolved
@@ -7,7 +7,6 @@
   @issue_url "https://github.com/celo-org/blockscout/issues/new"
   @default_other_networks [
     %{
-<<<<<<< HEAD
       title: "Celo Alfajores",
       url: "https://alfajores-blockscout.celo-testnet.org/",
       test_net?: true
@@ -21,34 +20,6 @@
       title: "Celo Baklava",
       url: "https://baklava-blockscout.celo-testnet.org/",
       test_net?: true
-=======
-      title: "POA Core",
-      url: "https://blockscout.com/poa/core"
-    },
-    %{
-      title: "POA Sokol",
-      url: "https://blockscout.com/poa/sokol",
-      test_net?: true
-    },
-    %{
-      title: "xDai Chain",
-      url: "https://blockscout.com/poa/dai"
-    },
-    %{
-      title: "Kovan Testnet",
-      url: "https://blockscout.com/eth/kovan",
-      test_net?: true
-    },
-    %{
-      title: "Ethereum Classic",
-      url: "https://blockscout.com/etc/mainnet",
-      other?: true
-    },
-    %{
-      title: "RSK Mainnet",
-      url: "https://blockscout.com/rsk/mainnet",
-      other?: true
->>>>>>> c6408557
     }
   ]
 
@@ -138,7 +109,7 @@
           nil
 
         release_link_env_var == "" || release_link_env_var == nil ->
-          "https://github.com/celo-org/blockscout/releases/tag/" <> version
+          "https://github.com/poanetwork/blockscout/releases/tag/" <> version
 
         true ->
           release_link_env_var
