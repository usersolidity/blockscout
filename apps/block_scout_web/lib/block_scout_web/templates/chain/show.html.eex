<div class='dashboard-banner-container' data-page="chain-details">
  <div class="container">
    <div class="dashboard-banner">
      <!-- Graph and legend -->
      <div class="dashboard-banner-network-graph">
        <div class="dashboard-banner-chart">
          <button data-chart-error-message class="alert alert-danger col-12 text-left mt-5" style="display: none;">
            <span><%= gettext("There was a problem loading the chart.") %></span>
          </button>
          <canvas data-chart="historyChart"

                  data-history_chart_paths=
                  '{<%= for {{key, value}, x} <- Enum.with_index(@chart_data_paths) do %>
                        "<%= key %>":"<%= value %>"
                        <%= if x<(map_size(@chart_data_paths)-1) do %>
                        ,
                        <% end %>
                  <% end %>}'

                  data-history_chart_config = '<%= @chart_config_json %>'

                  width="350" height="152" style="display: none;"></canvas>
        </div>
<<<<<<< HEAD
        <div class="dashboard-banner-chart-legend">
          <div class="dashboard-banner-chart-legend-item">
            <span class="dashboard-banner-chart-legend-label">
              <%= gettext "CELO Price" %>
            </span>
            <span class="dashboard-banner-chart-legend-value" data-selector="exchange-rate" data-wei-value="<%= Explorer.Chain.Wei.from(Decimal.new(1), :ether).value %>" data-usd-exchange-rate="<%= @exchange_rate.usd_value %>">
            </span>
          </div>
          <%= if @market_cap_enabled do %>
            <div class="dashboard-banner-chart-legend-item">
              <span class="dashboard-banner-chart-legend-label">
                <%= gettext "Market Cap" %>
              </span>
              <span class="dashboard-banner-chart-legend-value" data-selector="market-cap" data-usd-value="<%= market_cap(@market_cap_calculation, @exchange_rate) %>">
              </span>
            </div>
=======
        <!-- Legend -->
        <script>
         numChartData = <%= Enum.reduce(@chart_config, 0, fn (source, acc) ->
                        acc + length(elem(source, 1)) end) %>
         document.documentElement.style.setProperty("--numChartData", numChartData);
        </script>
        <div class="dashboard-banner-chart-legend">
          <%= if Map.has_key?(@chart_config, :market) do %>

            <%# THE FOLLOWING LINE PREVENTS COPY/PASTE ERRORS %>
            <%# Explicity put @chart_config.market in a variable %>
            <%# This is done so that when people add a new chart source, x, %>
            <%# They wont just access @chart_config.x w/o first checking if x exists%>
            <% market_chart_config = @chart_config.market%>

            <%= if Enum.member?(market_chart_config, :price) do %>
                <div class="dashboard-banner-chart-legend-item">
                    <span class="dashboard-banner-chart-legend-label">
                    <%= gettext "Price" %>
                    </span>
                    <span class="dashboard-banner-chart-legend-value" data-selector="exchange-rate" data-wei-value="<%= Explorer.Chain.Wei.from(Decimal.new(1), :ether).value %>" data-usd-exchange-rate="<%= @exchange_rate.usd_value %>">
                    </span>
                </div>
            <% end %>
            <%= if Enum.member?(@chart_config.market, :market_cap) do %>
            <div class="dashboard-banner-chart-legend-item">
                <span class="dashboard-banner-chart-legend-label">
                <%= gettext "Market Cap" %>
                </span>
                <span class="dashboard-banner-chart-legend-value" data-selector="market-cap" data-usd-value="<%= market_cap(@market_cap_calculation, @exchange_rate) %>">
                </span>
            </div>
            <% end %>
          <% end %>
          <%= if Map.has_key?(@chart_config, :transactions) do %>

            <% transaction_chart_config = @chart_config.transactions%>
            <%= if Enum.member?(transaction_chart_config, :transactions_per_day) do %>
            <div class="dashboard-banner-chart-legend-item">
                <span class="dashboard-banner-chart-legend-label">
                    <%= gettext "Tx/day" %>
                </span>
                <span class="dashboard-banner-chart-legend-value" data-selector="tx_per_day">
                    <%= BlockScoutWeb.Cldr.Number.to_string!(Enum.at(@transaction_stats, 0).number_of_transactions, format: "#,###") %>
                </span>
            </div>
            <% end %>
>>>>>>> 29e29782
          <% end %>
        </div>
      </div>
      <!-- Stats -->
      <div class="dashboard-banner-network-plain-container">
        <div class="dashboard-banner-network-stats">
          <%= case @average_block_time do %>
            <% {:error, :disabled} -> %>
              <%= nil %>
            <% average_block_time -> %>
              <div class="dashboard-banner-network-stats-item dashboard-banner-network-stats-item-1">
                <span class="dashboard-banner-network-stats-label">
                  <%= gettext "Average block time" %>
                </span>
                <span class="dashboard-banner-network-stats-value" data-selector="average-block-time">
                  <%= Timex.format_duration(average_block_time, Explorer.Counters.AverageBlockTimeDurationFormat) %>
                </span>
              </div>
          <% end %>
          <div class="dashboard-banner-network-stats-item dashboard-banner-network-stats-item-2">
            <span class="dashboard-banner-network-stats-label">
              <%= gettext "Total transactions" %>
            </span>
            <span class="dashboard-banner-network-stats-value" data-selector="transaction-count">
              <%= BlockScoutWeb.Cldr.Number.to_string!(@transaction_estimated_count, format: "#,###") %>
            </span>
          </div>
          <div class="dashboard-banner-network-stats-item dashboard-banner-network-stats-item-3">
            <span class="dashboard-banner-network-stats-label">
              <%= gettext "Total blocks" %>
            </span>
            <span class="dashboard-banner-network-stats-value" data-selector="block-count">
              <%= BlockScoutWeb.Cldr.Number.to_string!(@block_count, format: "#,###") %>
            </span>
          </div>
          <div class="dashboard-banner-network-stats-item dashboard-banner-network-stats-item-4">
            <span class="dashboard-banner-network-stats-label">
              <%= gettext "Wallet addresses" %>
            </span>
            <span class="dashboard-banner-network-stats-value" data-selector="address-count">
              <%= BlockScoutWeb.Cldr.Number.to_string!(@address_count, format: "#,###") %>
            </span>
          </div>
        </div>
      </div>
    </div>
  </div>
  <script defer data-cfasync="false" src="<%= static_path(@conn, "/js/chart-loader.js") %>"></script>
  <script defer data-cfasync="false" src="<%= static_path(@conn, "/js/chain.js") %>"></script>
</div>
<section class="container">
  <div class="card card-chain-blocks">
    <div class="card-body">
      <%= link(gettext("View All Blocks"), to: block_path(BlockScoutWeb.Endpoint, :index), class: "btn-line float-right") %>
      <h2 class="card-title"><%= gettext "Blocks" %></h2>
      <div class="row" data-selector="chain-block-list" data-url="<%= chain_blocks_path(@conn, :chain_blocks) %>">
        <button data-selector="error-message" class="alert alert-danger col-12 text-left" style="display: none;">
          <span class="alert-link">
            <%= gettext "Something went wrong, click to reload." %>
          </span>
        </button>
        <div hidden data-selector="loading-message" class="col-lg-3" >
         <div data-selector="chain-block">
           <div class="tile tile-type-block n-p d-flex flex-column">
             <a class="tile-title"><span class="tile-loader tile-label-loader"></span> </a>
             <div class="tile-bottom-contents">
               <div class="dark-block-loader"></div>
               <div class="dark-block-loader"></div>
             </div>
           </div>
         </div>
        </div>
        <div hidden data-selector="loading-message" class="col-lg-3" >
         <div data-selector="chain-block">
           <div class="tile tile-type-block n-p d-flex flex-column">
             <a class="tile-title"><span class="tile-loader tile-label-loader"></span> </a> 
             <div class="tile-bottom-contents">
               <div class="dark-block-loader"></div>
               <div class="dark-block-loader"></div>
             </div>
           </div>
         </div>
        </div>
        <div hidden data-selector="loading-message" class="col-lg-3" >
         <div data-selector="chain-block">
           <div class="tile tile-type-block n-p d-flex flex-column">
             <a class="tile-title"><span class="tile-loader tile-label-loader"></span> </a> 
             <div class="tile-bottom-contents">
               <div class="dark-block-loader"></div>
               <div class="dark-block-loader"></div>
             </div>
           </div>
         </div>
        </div>
        <div hidden data-selector="loading-message" class="col-lg-3" >
         <div data-selector="chain-block">
           <div class="tile tile-type-block n-p d-flex flex-column">
             <a class="tile-title"><span class="tile-loader tile-label-loader"></span> </a>
             <div class="tile-bottom-contents">
              <div class="dark-block-loader"></div>
              <div class="dark-block-loader"></div>
            </div>
           </div>
         </div>
        </div>   
      </div>
    </div>
  </div>

  <div class="card card-chain-transactions">
    <div class="card-body">
      <%= link(gettext("View All Transactions"), to: transaction_path(BlockScoutWeb.Endpoint, :index), class: "btn-line float-right") %>
      <h2 class="card-title lg-card-title"><%= gettext "Transactions" %></h2>
      <div data-selector="channel-batching-message" style="display: none;">
        <div data-selector="reload-button" class="alert alert-info">
          <a href="#" class="alert-link"><span data-selector="channel-batching-count"></span> <%= gettext "More transactions have come in" %></a>
        </div>
      </div>
      <span data-selector="transactions-list" data-transactions-path="<%= @transactions_path %>">
        <button data-selector="error-message" class="alert alert-danger col-12 text-left" style="display: none;">
          <span class="alert-link">
            <%= gettext "Something went wrong, click to retry." %>
          </span>
        </button>
        <div hidden data-selector="loading-message">
          <%= render BlockScoutWeb.CommonComponentsView, "_tile-loader.html" %>
        </div>
      </span>
    </div>
  </div>
</section><|MERGE_RESOLUTION|>--- conflicted
+++ resolved
@@ -21,24 +21,6 @@
 
                   width="350" height="152" style="display: none;"></canvas>
         </div>
-<<<<<<< HEAD
-        <div class="dashboard-banner-chart-legend">
-          <div class="dashboard-banner-chart-legend-item">
-            <span class="dashboard-banner-chart-legend-label">
-              <%= gettext "CELO Price" %>
-            </span>
-            <span class="dashboard-banner-chart-legend-value" data-selector="exchange-rate" data-wei-value="<%= Explorer.Chain.Wei.from(Decimal.new(1), :ether).value %>" data-usd-exchange-rate="<%= @exchange_rate.usd_value %>">
-            </span>
-          </div>
-          <%= if @market_cap_enabled do %>
-            <div class="dashboard-banner-chart-legend-item">
-              <span class="dashboard-banner-chart-legend-label">
-                <%= gettext "Market Cap" %>
-              </span>
-              <span class="dashboard-banner-chart-legend-value" data-selector="market-cap" data-usd-value="<%= market_cap(@market_cap_calculation, @exchange_rate) %>">
-              </span>
-            </div>
-=======
         <!-- Legend -->
         <script>
          numChartData = <%= Enum.reduce(@chart_config, 0, fn (source, acc) ->
@@ -86,7 +68,6 @@
                 </span>
             </div>
             <% end %>
->>>>>>> 29e29782
           <% end %>
         </div>
       </div>
