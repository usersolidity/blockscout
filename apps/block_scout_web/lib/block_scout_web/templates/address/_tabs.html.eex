<div class="card-tabs js-card-tabs">
  <%= link(
        gettext("Transactions"),
        class: "card-tab #{tab_status("transactions", @conn.request_path)}",
        to: address_transaction_path(@conn, :index, @address.hash)
      ) %>
  <%= link(
      gettext("Token Transfers"),
      class: "card-tab #{tab_status("token_transfers", @conn.request_path)}",
      "data-test": "token_transfers_tab_link",
      to: address_token_transfers_path(@conn, :index, @address.hash)
      ) %>
  <%= link(
        gettext("Tokens"),
        class: "card-tab #{tab_status("tokens", @conn.request_path)}",
        to: address_token_path(@conn, :index, @address.hash),
        "data-test": "tokens_tab_link"
      ) %>
  <%= link(
        gettext("Internal Transactions"),
        class: "card-tab #{tab_status("internal_transactions", @conn.request_path)}",
        "data-test": "internal_transactions_tab_link",
        to: address_internal_transaction_path(@conn, :index, @address.hash)
      ) %>
  <%= link(
        gettext("Coin Balance History"),
        class: "card-tab #{tab_status("coin_balances", @conn.request_path)}",
        "data-test": "coin_balance_tab_link",
        to: address_coin_balance_path(@conn, :index, @address.hash)
      ) %>
  <%= link(
      gettext("Logs"),
      class: "card-tab #{tab_status("logs", @conn.request_path)}",
      to: address_logs_path(@conn, :index, @address.hash)
      ) %>
<<<<<<< HEAD
  <%= if BlockScoutWeb.AddressView.validator?(@validation_count) do %>
    <%= link(
      gettext("Blocks Validated"),
      class: "card-tab #{tab_status("validations", @conn.request_path)}",
      "data-test": "validations_tab_link",
      to: address_validation_path(@conn, :index, @address.hash)
    ) %>
  <% end %>
  <%= if @address.celo_account != nil do %>
    <%= link(
      "Celo Info",
      class: "card-tab #{tab_status("celo", @conn.request_path)}",
      "data-test": "celo_tab_link",
      to: address_celo_path(@conn, :index, @address.hash)
    ) %>
  <% end %>
=======
  <%= link(
    gettext("Blocks Validated"),
    class: "card-tab #{tab_status("validations", @conn.request_path)}",
    "data-test": "validations_tab_link",
    to: address_validation_path(@conn, :index, @address.hash)
  ) %>
>>>>>>> c6408557
  <%= if contract?(@address) do %>
    <%= link(
        to: address_contract_path(@conn, :index, @address.hash),
        class: "card-tab #{tab_status("contracts", @conn.request_path)}") do %>
        <%= gettext("Code") %>
      <%= if smart_contract_verified?(@address) do %>
        <i class="far fa-check-circle"></i>
      <% end %>
    <% end %>
  <% end %>
  <%= if has_decompiled_code?(@address) do %>
    <%= link(
        to: address_decompiled_contract_path(@conn, :index, @address.hash),
        class: "card-tab #{tab_status("decompiled_contracts", @conn.request_path)}") do %>
        <%= gettext("Decompiled code") %>
        <i class="far fa-check-circle"></i>
    <% end %>
  <% end %>
  <%= if smart_contract_with_read_only_functions?(@address) do %>
    <%= link(
        gettext("Read Contract"),
        to: address_read_contract_path(@conn, :index, @address.hash),
        class: "card-tab #{tab_status("read_contract", @conn.request_path)}")
        %>
  <% end %>
</div><|MERGE_RESOLUTION|>--- conflicted
+++ resolved
@@ -33,7 +33,6 @@
       class: "card-tab #{tab_status("logs", @conn.request_path)}",
       to: address_logs_path(@conn, :index, @address.hash)
       ) %>
-<<<<<<< HEAD
   <%= if BlockScoutWeb.AddressView.validator?(@validation_count) do %>
     <%= link(
       gettext("Blocks Validated"),
@@ -50,14 +49,6 @@
       to: address_celo_path(@conn, :index, @address.hash)
     ) %>
   <% end %>
-=======
-  <%= link(
-    gettext("Blocks Validated"),
-    class: "card-tab #{tab_status("validations", @conn.request_path)}",
-    "data-test": "validations_tab_link",
-    to: address_validation_path(@conn, :index, @address.hash)
-  ) %>
->>>>>>> c6408557
   <%= if contract?(@address) do %>
     <%= link(
         to: address_contract_path(@conn, :index, @address.hash),
