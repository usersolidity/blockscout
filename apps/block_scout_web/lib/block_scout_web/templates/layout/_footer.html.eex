--- conflicted
+++ resolved
@@ -12,17 +12,11 @@
     <% other_explorers = other_explorers() %>
     <% col_size = if Enum.empty?(other_explorers), do: 3, else: 4 %>
 
-<<<<<<< HEAD
     <div class="row">
       <div class="col-md-<%= col_size %>">
         <p class="footer-info-text"><%= gettext("Blockscout is a tool for inspecting and analyzing EVM based blockchains. Blockchain explorer for Ethereum Networks.") %></p>
         <div class="footer-social-icons">
-          <a href="https://github.com/poanetwork" rel="noreferrer" target="_blank" class="footer-social-icon" data-toggle="tooltip" data-placement="top" title='<%= gettext("Github") %>'>
-=======
-      <div class="col-md-3">
-        <div class="icon-links icon-links-primary footer-social-icons">
-          <a href="https://github.com/poanetwork/blockscout" rel="noreferrer" target="_blank" class="icon-link" data-toggle="tooltip" data-placement="top" title="<%= gettext("Github") %>">
->>>>>>> 4862f9dd
+          <a href="https://github.com/poanetwork/blockscout" rel="noreferrer" target="_blank" class="footer-social-icon" data-toggle="tooltip" data-placement="top" title='<%= gettext("Github") %>'>
             <i class="fab fa-github"></i>
           </a>
           <a href="https://www.twitter.com/_blockscout/" rel="noreferrer" target="_blank" class="footer-social-icon" data-toggle="tooltip" data-placement="top" title='<%= gettext("Twitter") %>'>
