defmodule BlockScoutWeb.API.RPC.ContractController do
  use BlockScoutWeb, :controller

  require Logger

  alias BlockScoutWeb.API.RPC.Helpers
  alias Explorer.Chain
  alias Explorer.Chain.SmartContract
  alias Explorer.SmartContract.Publisher

  def verify(conn, %{"addressHash" => address_hash} = params) do
    with {:params, {:ok, fetched_params}} <- {:params, fetch_verify_params(params)},
         {:format, {:ok, casted_address_hash}} <- to_address_hash(address_hash),
         {:params, external_libraries} <-
           {:params, fetch_external_libraries(params)},
         {:publish, {:ok, _}} <-
           {:publish, Publisher.publish(address_hash, fetched_params, external_libraries)} do
      address = Chain.address_hash_to_address_with_source_code(casted_address_hash)

      render(conn, :verify, %{contract: address})
    else
      {:publish,
       {:error,
        %Ecto.Changeset{
          errors: [
            address_hash:
              {"has already been taken",
               [
                 constraint: :unique,
                 constraint_name: "smart_contracts_address_hash_index"
               ]}
          ]
        }}} ->
        render(conn, :error, error: "Smart-contract already verified.")

      {:publish, _} ->
        render(conn, :error, error: "Something went wrong while publishing the contract.")

      {:format, :error} ->
        render(conn, :error, error: "Invalid address hash")

      {:params, {:error, error}} ->
        render(conn, :error, error: error)
    end
  end

  def listcontracts(conn, params) do
    with pagination_options <- Helpers.put_pagination_options(%{}, params),
         {:params, {:ok, options}} <- {:params, add_filters(pagination_options, params)} do
      options_with_defaults =
        options
        |> Map.put_new(:page_number, 0)
        |> Map.put_new(:page_size, 10)

      contracts = list_contracts(options_with_defaults)

      conn
      |> put_status(200)
      |> render(:listcontracts, %{contracts: contracts})
    else
      {:params, {:error, error}} ->
        conn
        |> put_status(400)
        |> render(:error, error: error)
    end
  end

  def getabi(conn, params) do
    with {:address_param, {:ok, address_param}} <- fetch_address(params),
         {:format, {:ok, address_hash}} <- to_address_hash(address_param),
         {:contract, {:ok, contract}} <- to_smart_contract(address_hash) do
      render(conn, :getabi, %{abi: contract.abi})
    else
      {:address_param, :error} ->
        render(conn, :error, error: "Query parameter address is required")

      {:format, :error} ->
        render(conn, :error, error: "Invalid address hash")

      {:contract, :not_found} ->
        render(conn, :error, error: "Contract source code not verified")
    end
  end

  def getsourcecode(conn, params) do
    with {:address_param, {:ok, address_param}} <- fetch_address(params),
         {:format, {:ok, address_hash}} <- to_address_hash(address_param) do
      ignore_proxy = Map.get(params, "ignoreProxy", "0")
      Logger.debug("Ignore proxy flag set to #{ignore_proxy} and #{is_integer(ignore_proxy)}}")

      address =
        if ignore_proxy == "1" do
          Logger.debug("Not checking if contract is proxied")
          Chain.address_hash_to_address_with_source_code(address_hash)
        else
          case Chain.get_proxied_address(address_hash) do
            {:ok, proxy_contract} ->
              Logger.debug("Implementation address found in proxy table")
              Chain.address_hash_to_address_with_source_code(proxy_contract)

            {:error, :not_found} ->
              Logger.debug("Implementation address not found in proxy table")
              Chain.address_hash_to_address_with_source_code(address_hash)
          end
        end

      render(
        conn,
        :getsourcecode,
        %{
          contract: address
        }
      )
    else
      {:address_param, :error} ->
        render(conn, :error, error: "Query parameter address is required")

      {:format, :error} ->
        render(conn, :error, error: "Invalid address hash")

      {:contract, :not_found} ->
        render(conn, :getsourcecode, %{contract: nil, address_hash: nil})
    end
  end

  defp list_contracts(%{page_number: page_number, page_size: page_size} = opts) do
    offset = (max(page_number, 1) - 1) * page_size

    case Map.get(opts, :filter) do
      :verified ->
        Chain.list_verified_contracts(page_size, offset)

      :decompiled ->
        not_decompiled_with_version = Map.get(opts, :not_decompiled_with_version)
        Chain.list_decompiled_contracts(page_size, offset, not_decompiled_with_version)

      :unverified ->
        Chain.list_unordered_unverified_contracts(page_size, offset)

      :not_decompiled ->
        Chain.list_unordered_not_decompiled_contracts(page_size, offset)

      :empty ->
        Chain.list_empty_contracts(page_size, offset)

      _ ->
        Chain.list_contracts(page_size, offset)
    end
  end

  defp add_filters(options, params) do
    options
    |> add_filter(params)
    |> add_not_decompiled_with_version(params)
  end

  defp add_filter(options, params) do
    with {:param, {:ok, value}} <- {:param, Map.fetch(params, "filter")},
         {:validation, {:ok, filter}} <- {:validation, contracts_filter(value)} do
      {:ok, Map.put(options, :filter, filter)}
    else
      {:param, :error} -> {:ok, options}
      {:validation, {:error, error}} -> {:error, error}
    end
  end

  defp add_not_decompiled_with_version({:ok, options}, params) do
    case Map.fetch(params, "not_decompiled_with_version") do
      {:ok, value} -> {:ok, Map.put(options, :not_decompiled_with_version, value)}
      :error -> {:ok, options}
    end
  end

  defp add_not_decompiled_with_version(options, _params) do
    options
  end

  defp contracts_filter(nil), do: {:ok, nil}
  defp contracts_filter(1), do: {:ok, :verified}
  defp contracts_filter(2), do: {:ok, :decompiled}
  defp contracts_filter(3), do: {:ok, :unverified}
  defp contracts_filter(4), do: {:ok, :not_decompiled}
  defp contracts_filter(5), do: {:ok, :empty}
  defp contracts_filter("verified"), do: {:ok, :verified}
  defp contracts_filter("decompiled"), do: {:ok, :decompiled}
  defp contracts_filter("unverified"), do: {:ok, :unverified}
  defp contracts_filter("not_decompiled"), do: {:ok, :not_decompiled}
  defp contracts_filter("empty"), do: {:ok, :empty}

  defp contracts_filter(filter) when is_bitstring(filter) do
    case Integer.parse(filter) do
      {number, ""} -> contracts_filter(number)
      _ -> {:error, contracts_filter_error_message(filter)}
    end
  end

  defp contracts_filter(filter), do: {:error, contracts_filter_error_message(filter)}

  defp contracts_filter_error_message(filter) do
    "#{filter} is not a valid value for `filter`. Please use one of: verified, decompiled, unverified, not_decompiled, 1, 2, 3, 4."
  end

  defp fetch_address(params) do
    {:address_param, Map.fetch(params, "address")}
  end

  defp to_address_hash(address_hash_string) do
    {:format, Chain.string_to_address_hash(address_hash_string)}
  end

  defp to_smart_contract(address_hash) do
    result =
      case Chain.address_hash_to_smart_contract(address_hash) do
        nil ->
          :not_found

        contract ->
          {:ok, SmartContract.preload_decompiled_smart_contract(contract)}
      end

    {:contract, result}
  end

  defp fetch_verify_params(params) do
    {:ok, %{}}
    |> required_param(params, "addressHash", "address_hash")
    |> required_param(params, "name", "name")
    |> required_param(params, "compilerVersion", "compiler_version")
    |> required_param(params, "optimization", "optimization")
    |> required_param(params, "contractSourceCode", "contract_source_code")
    |> optional_param(params, "evmVersion", "evm_version")
    |> optional_param(params, "constructorArguments", "constructor_arguments")
    |> optional_param(params, "autodetectConstructorArguments", "autodetect_contructor_args")
    |> optional_param(params, "optimizationRuns", "optimization_runs")
    |> optional_param(params, "proxyAddress", "proxy_address")
    |> parse_optimization_runs()
  end

  defp parse_optimization_runs({:ok, %{"optimization_runs" => runs} = opts}) when is_bitstring(runs) do
    {:ok, Map.put(opts, "optimization_runs", 200)}
  end

  defp parse_optimization_runs({:ok, %{"optimization_runs" => runs} = opts}) when is_integer(runs) do
    {:ok, opts}
  end

  defp parse_optimization_runs({:ok, opts}) do
    {:ok, Map.put(opts, "optimization_runs", 200)}
  end

  defp parse_optimization_runs(other), do: other

  defp fetch_external_libraries(params) do
<<<<<<< HEAD
    Enum.reduce(
      1..5,
      %{},
      fn number, acc ->
        case Map.fetch(params, "library#{number}Name") do
          {:ok, library_name} ->
            library_address = Map.get(params, "library#{number}Address")

            acc
            |> Map.put("library#{number}_name", library_name)
            |> Map.put("library#{number}_address", library_address)

          :error ->
            acc
        end
=======
    Enum.reduce(1..10, %{}, fn number, acc ->
      case Map.fetch(params, "library#{number}Name") do
        {:ok, library_name} ->
          library_address = Map.get(params, "library#{number}Address")

          acc
          |> Map.put("library#{number}_name", library_name)
          |> Map.put("library#{number}_address", library_address)

        :error ->
          acc
>>>>>>> f2f26658
      end
    )
  end

  defp required_param({:error, _} = error, _, _, _), do: error

  defp required_param({:ok, map}, params, key, new_key) do
    case Map.fetch(params, key) do
      {:ok, value} ->
        {:ok, Map.put(map, new_key, value)}

      :error ->
        {:error, "#{key} is required."}
    end
  end

  defp optional_param({:error, _} = error, _, _, _), do: error

  defp optional_param({:ok, map}, params, key, new_key) do
    case Map.fetch(params, key) do
      {:ok, value} ->
        {:ok, Map.put(map, new_key, value)}

      :error ->
        {:ok, map}
    end
  end
end<|MERGE_RESOLUTION|>--- conflicted
+++ resolved
@@ -251,23 +251,6 @@
   defp parse_optimization_runs(other), do: other
 
   defp fetch_external_libraries(params) do
-<<<<<<< HEAD
-    Enum.reduce(
-      1..5,
-      %{},
-      fn number, acc ->
-        case Map.fetch(params, "library#{number}Name") do
-          {:ok, library_name} ->
-            library_address = Map.get(params, "library#{number}Address")
-
-            acc
-            |> Map.put("library#{number}_name", library_name)
-            |> Map.put("library#{number}_address", library_address)
-
-          :error ->
-            acc
-        end
-=======
     Enum.reduce(1..10, %{}, fn number, acc ->
       case Map.fetch(params, "library#{number}Name") do
         {:ok, library_name} ->
@@ -279,9 +262,8 @@
 
         :error ->
           acc
->>>>>>> f2f26658
       end
-    )
+    end)
   end
 
   defp required_param({:error, _} = error, _, _, _), do: error
