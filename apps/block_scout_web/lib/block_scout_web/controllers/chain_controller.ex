--- conflicted
+++ resolved
@@ -42,14 +42,10 @@
       address_count: address_count,
       average_block_time: AverageBlockTime.average_block_time(),
       exchange_rate: exchange_rate,
-<<<<<<< HEAD
-      chart_data_path: market_history_chart_path(conn, :show),
       market_cap_enabled: Application.get_env(:explorer, :market_cap_enabled),
-=======
       chart_config: chart_config,
       chart_config_json: Jason.encode!(chart_config),
       chart_data_paths: chart_data_paths,
->>>>>>> 29e29782
       market_cap_calculation: market_cap_calculation,
       transaction_estimated_count: transaction_estimated_count,
       transactions_path: recent_transactions_path(conn, :index),
@@ -119,7 +115,6 @@
   def chain_blocks(conn, _params) do
     if ajax?(conn) do
       blocks =
-<<<<<<< HEAD
         [
           paging_options: %PagingOptions{page_size: 4},
           necessity_by_association: %{
@@ -129,9 +124,6 @@
             :rewards => :optional
           }
         ]
-=======
-        [paging_options: %PagingOptions{page_size: 4}]
->>>>>>> 29e29782
         |> Chain.list_blocks()
         |> Repo.preload([[miner: :names], :transactions, :rewards])
         |> Enum.map(fn block ->
