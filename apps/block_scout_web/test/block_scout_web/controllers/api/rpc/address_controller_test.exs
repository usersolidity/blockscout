--- conflicted
+++ resolved
@@ -88,24 +88,21 @@
       mining_address =
         insert(:address,
           fetched_coin_balance: 0,
-          fetched_coin_balance_block_number: 102,
+          fetched_coin_balance_block_number: 2,
           inserted_at: Timex.shift(now, minutes: -10)
         )
 
       mining_address_hash = to_string(mining_address.hash)
       # we space these very far apart so that we know it will consider the 0th block stale (it calculates how far
       # back we'd need to go to get 24 hours in the past)
-      Enum.each(0..100, fn i ->
-        insert(:block, number: i, timestamp: Timex.shift(now, hours: -(102 - i) * 25), miner: mining_address)
-      end)
-
-      insert(:block, number: 101, timestamp: Timex.shift(now, hours: -25), miner: mining_address)
+      insert(:block, number: 0, timestamp: Timex.shift(now, hours: -50), miner: mining_address)
+      insert(:block, number: 1, timestamp: Timex.shift(now, hours: -25), miner: mining_address)
       AverageBlockTime.refresh()
 
       address =
         insert(:address,
           fetched_coin_balance: 100,
-          fetched_coin_balance_block_number: 100,
+          fetched_coin_balance_block_number: 0,
           inserted_at: Timex.shift(now, minutes: -5)
         )
 
@@ -115,7 +112,7 @@
                                                      %{
                                                        id: id,
                                                        method: "eth_getBalance",
-                                                       params: [^address_hash, "0x65"]
+                                                       params: [^address_hash, "0x1"]
                                                      }
                                                    ],
                                                    _options ->
@@ -151,7 +148,7 @@
 
       assert received_address.hash == address.hash
       assert received_address.fetched_coin_balance == expected_wei
-      assert received_address.fetched_coin_balance_block_number == 101
+      assert received_address.fetched_coin_balance_block_number == 1
     end
   end
 
@@ -1813,14 +1810,9 @@
         insert(:token_transfer, %{
           token_contract_address: token_address,
           token_id: 666,
-<<<<<<< HEAD
-          block: transaction.block,
-          transaction: transaction
-=======
           transaction: transaction,
           block: transaction.block,
           block_number: transaction.block_number
->>>>>>> c6408557
         })
 
       {:ok, _} = Chain.token_from_address_hash(token_transfer.token_contract_address_hash)
@@ -1837,7 +1829,7 @@
                |> get("/api", params)
                |> json_response(200)
 
-      assert result["tokenID"] == to_string(token_transfer.token_id)
+      assert result["value"] == to_string(token_transfer.token_id)
       assert response["status"] == "1"
       assert response["message"] == "OK"
       assert :ok = ExJsonSchema.Validator.validate(tokentx_schema(), response)
@@ -1850,13 +1842,9 @@
         |> insert()
         |> with_block()
 
-<<<<<<< HEAD
-      token_transfer = insert(:token_transfer, transaction: transaction, block: block)
-=======
       token_transfer =
         insert(:token_transfer, block: transaction.block, transaction: transaction, block_number: block.number)
 
->>>>>>> c6408557
       {:ok, token} = Chain.token_from_address_hash(token_transfer.token_contract_address_hash)
 
       params = %{
@@ -1933,27 +1921,19 @@
         |> insert()
         |> with_block()
 
-<<<<<<< HEAD
-      insert(:token_transfer, from_address: address, transaction: transaction, block: transaction.block)
-=======
       insert(:token_transfer,
         from_address: address,
         transaction: transaction,
         block: transaction.block,
         block_number: transaction.block_number
       )
->>>>>>> c6408557
 
       insert(:token_transfer,
         from_address: address,
         token_contract_address: contract_address,
         transaction: transaction,
-<<<<<<< HEAD
-        block: transaction.block
-=======
         block: transaction.block,
         block_number: transaction.block_number
->>>>>>> c6408557
       )
 
       params = %{
@@ -2620,9 +2600,6 @@
           "value" => %{"type" => "string"},
           "gas" => %{"type" => "string"},
           "gasPrice" => %{"type" => "string"},
-          "feeCurrency" => %{"type" => "string"},
-          "gatewayFee" => %{"type" => "string"},
-          "gatewayFeeRecipient" => %{"type" => "string"},
           "isError" => %{"type" => "string"},
           "txreceipt_status" => %{"type" => "string"},
           "input" => %{"type" => "string"},
@@ -2677,15 +2654,11 @@
           "logIndex" => %{"type" => "string"},
           "value" => %{"type" => "string"},
           "tokenName" => %{"type" => "string"},
-          "tokenID" => %{"type" => "string"},
           "tokenSymbol" => %{"type" => "string"},
           "tokenDecimal" => %{"type" => "string"},
           "transactionIndex" => %{"type" => "string"},
           "gas" => %{"type" => "string"},
           "gasPrice" => %{"type" => "string"},
-          "feeCurrency" => %{"type" => "string"},
-          "gatewayFeeRecipient" => %{"type" => "string"},
-          "gatewayFee" => %{"type" => "string"},
           "gasUsed" => %{"type" => "string"},
           "cumulativeGasUsed" => %{"type" => "string"},
           "input" => %{"type" => "string"},
