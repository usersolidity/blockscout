--- conflicted
+++ resolved
@@ -76,11 +76,7 @@
       block = insert(:block, number: 0)
 
       transaction = insert(:transaction, from_address: address) |> with_block(block)
-<<<<<<< HEAD
-      insert(:log, address: address, transaction: transaction, data: "0x010101", block: block, block_number: 0)
-=======
       insert(:log, block: block, address: address, transaction: transaction, data: "0x010101")
->>>>>>> 813d42a0
 
       params = params(api_params, [%{"address" => to_string(address.hash)}])
 
@@ -98,19 +94,7 @@
       block = insert(:block, number: 0)
 
       transaction = insert(:transaction, from_address: address) |> with_block(block)
-<<<<<<< HEAD
-
-      insert(:log,
-        address: address,
-        transaction: transaction,
-        data: "0x010101",
-        first_topic: "0x01",
-        block: block,
-        block_number: 0
-      )
-=======
       insert(:log, block: block, address: address, transaction: transaction, data: "0x010101", first_topic: "0x01")
->>>>>>> 813d42a0
 
       params = params(api_params, [%{"address" => to_string(address.hash), "topics" => ["0x01"]}])
 
@@ -128,29 +112,8 @@
       block = insert(:block, number: 0)
 
       transaction = insert(:transaction, from_address: address) |> with_block(block)
-<<<<<<< HEAD
-
-      insert(:log,
-        address: address,
-        transaction: transaction,
-        data: "0x010101",
-        first_topic: "0x01",
-        block: block,
-        block_number: 1234
-      )
-
-      insert(:log,
-        address: address,
-        transaction: transaction,
-        data: "0x020202",
-        first_topic: "0x00",
-        block: block,
-        block_number: 1234
-      )
-=======
       insert(:log, address: address, block: block, transaction: transaction, data: "0x010101", first_topic: "0x01")
       insert(:log, address: address, block: block, transaction: transaction, data: "0x020202", first_topic: "0x00")
->>>>>>> 813d42a0
 
       params = params(api_params, [%{"address" => to_string(address.hash), "topics" => [["0x01", "0x00"]]}])
 
@@ -172,17 +135,7 @@
         |> with_block(block)
 
       inserted_records =
-<<<<<<< HEAD
-        insert_list(2000, :log,
-          address: contract_address,
-          transaction: transaction,
-          first_topic: "0x01",
-          block: transaction.block,
-          block_number: 1234
-        )
-=======
         insert_list(2000, :log, block: block, address: contract_address, transaction: transaction, first_topic: "0x01")
->>>>>>> 813d42a0
 
       params = params(api_params, [%{"address" => to_string(contract_address), "topics" => [["0x01"]]}])
 
@@ -240,9 +193,36 @@
         data: "0x010101",
         first_topic: "0x01",
         second_topic: "0x02",
-<<<<<<< HEAD
-        block: block,
-        block_number: 0
+        block: block
+      )
+
+      insert(:log, block: block, address: address, transaction: transaction, data: "0x020202", first_topic: "0x01")
+
+      params = params(api_params, [%{"address" => to_string(address.hash), "topics" => ["0x01", "0x02"]}])
+
+      assert response =
+               conn
+               |> post("/api/eth_rpc", params)
+               |> json_response(200)
+
+      assert [%{"data" => "0x010101"}] = response["result"]
+    end
+
+    test "with a matching address and multiple topic matches in different positions and multiple matches in the second position",
+         %{conn: conn, api_params: api_params} do
+      address = insert(:address)
+
+      block = insert(:block, number: 0)
+
+      transaction = insert(:transaction, from_address: address) |> with_block(block)
+
+      insert(:log,
+        address: address,
+        transaction: transaction,
+        data: "0x010101",
+        first_topic: "0x01",
+        second_topic: "0x02",
+        block: block
       )
 
       insert(:log,
@@ -250,56 +230,6 @@
         transaction: transaction,
         data: "0x020202",
         first_topic: "0x01",
-        block: block,
-        block_number: 0
-      )
-=======
-        block: block
-      )
-
-      insert(:log, block: block, address: address, transaction: transaction, data: "0x020202", first_topic: "0x01")
->>>>>>> 813d42a0
-
-      params = params(api_params, [%{"address" => to_string(address.hash), "topics" => ["0x01", "0x02"]}])
-
-      assert response =
-               conn
-               |> post("/api/eth_rpc", params)
-               |> json_response(200)
-
-      assert [%{"data" => "0x010101"}] = response["result"]
-    end
-
-    test "with a matching address and multiple topic matches in different positions and multiple matches in the second position",
-         %{conn: conn, api_params: api_params} do
-      address = insert(:address)
-
-      block = insert(:block, number: 0)
-
-      transaction = insert(:transaction, from_address: address) |> with_block(block)
-
-      insert(:log,
-        address: address,
-        transaction: transaction,
-        data: "0x010101",
-        first_topic: "0x01",
-<<<<<<< HEAD
-        block: block,
-        block_number: 0,
-        second_topic: "0x02"
-=======
-        second_topic: "0x02",
-        block: block
->>>>>>> 813d42a0
-      )
-
-      insert(:log,
-        address: address,
-        transaction: transaction,
-        data: "0x020202",
-        block: block,
-        block_number: 0,
-        first_topic: "0x01",
         second_topic: "0x03",
         block: block
       )
@@ -328,13 +258,13 @@
       transaction3 = insert(:transaction, from_address: address) |> with_block(block3)
       transaction4 = insert(:transaction, from_address: address) |> with_block(block4)
 
-      insert(:log, address: address, transaction: transaction1, data: "0x010101", block: block1, block_number: 0)
-
-      insert(:log, address: address, transaction: transaction2, data: "0x020202", block: block2, block_number: 1)
-
-      insert(:log, address: address, transaction: transaction3, data: "0x030303", block: block3, block_number: 2)
-
-      insert(:log, address: address, transaction: transaction4, data: "0x040404", block: block4, block_number: 3)
+      insert(:log, address: address, transaction: transaction1, data: "0x010101")
+
+      insert(:log, address: address, transaction: transaction2, data: "0x020202")
+
+      insert(:log, address: address, transaction: transaction3, data: "0x030303")
+
+      insert(:log, address: address, transaction: transaction4, data: "0x040404")
 
       params = params(api_params, [%{"address" => to_string(address.hash), "fromBlock" => 1, "toBlock" => 2}])
 
@@ -358,11 +288,11 @@
       transaction2 = insert(:transaction, from_address: address) |> with_block(block2)
       transaction3 = insert(:transaction, from_address: address) |> with_block(block3)
 
-      insert(:log, address: address, transaction: transaction1, data: "0x010101", block: block1, block_number: 0)
-
-      insert(:log, address: address, transaction: transaction2, data: "0x020202", block: block2, block_number: 1)
-
-      insert(:log, address: address, transaction: transaction3, data: "0x030303", block: block3, block_number: 2)
+      insert(:log, address: address, transaction: transaction1, data: "0x010101")
+
+      insert(:log, address: address, transaction: transaction2, data: "0x020202")
+
+      insert(:log, address: address, transaction: transaction3, data: "0x030303")
 
       params = params(api_params, [%{"address" => to_string(address.hash), "blockHash" => to_string(block2.hash)}])
 
@@ -386,11 +316,11 @@
       transaction2 = insert(:transaction, from_address: address) |> with_block(block2)
       transaction3 = insert(:transaction, from_address: address) |> with_block(block3)
 
-      insert(:log, address: address, transaction: transaction1, data: "0x010101", block: block1, block_number: 0)
-
-      insert(:log, address: address, transaction: transaction2, data: "0x020202", block: block2, block_number: 1)
-
-      insert(:log, address: address, transaction: transaction3, data: "0x030303", block: block3, block_number: 2)
+      insert(:log, address: address, transaction: transaction1, data: "0x010101")
+
+      insert(:log, address: address, transaction: transaction2, data: "0x020202")
+
+      insert(:log, address: address, transaction: transaction3, data: "0x030303")
 
       params =
         params(api_params, [%{"address" => to_string(address.hash), "fromBlock" => "earliest", "toBlock" => "earliest"}])
@@ -415,19 +345,11 @@
       transaction2 = insert(:transaction, from_address: address) |> with_block(block2)
       transaction3 = insert(:transaction, from_address: address) |> with_block(block3)
 
-<<<<<<< HEAD
-      insert(:log, address: address, transaction: transaction1, data: "0x010101", block: block1, block_number: 0)
-
-      insert(:log, address: address, transaction: transaction2, data: "0x020202", block: block2, block_number: 1)
-
-      insert(:log, address: address, transaction: transaction3, data: "0x030303", block: block3, block_number: 2)
-=======
       insert(:log, block: block1, address: address, transaction: transaction1, data: "0x010101")
 
       insert(:log, block: block2, address: address, transaction: transaction2, data: "0x020202")
 
       insert(:log, block: block3, address: address, transaction: transaction3, data: "0x030303")
->>>>>>> 813d42a0
 
       changeset = Ecto.Changeset.change(block3, %{consensus: false})
 
