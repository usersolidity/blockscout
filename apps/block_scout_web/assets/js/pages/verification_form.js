--- conflicted
+++ resolved
@@ -49,11 +49,7 @@
     render ($el, state) {
       if (state.newForm) {
         $el.replaceWith(state.newForm)
-<<<<<<< HEAD
-        $('button[data-button-loading="animation"]').on('click', event => {
-=======
         $('button[data-button-loading="animation"]').click(_event => {
->>>>>>> 72dae244
           $('#loading').removeClass('d-none')
         })
 
@@ -135,11 +131,7 @@
     msg: humps.camelizeKeys(msg)
   }))
 
-<<<<<<< HEAD
-  $('button[data-button-loading="animation"]').on('click', event => {
-=======
-  $('button[data-button-loading="animation"]').click(_event => {
->>>>>>> 72dae244
+  $('button[data-button-loading="animation"]').on('click', _event => {
     $('#loading').removeClass('d-none')
   })
 
