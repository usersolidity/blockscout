{
  "repository": {
    "type": "git",
    "url": "git+https://github.com/poanetwork/blockscout.git"
  },
  "private": true,
  "name": "blockscout",
  "author": "POA Network",
  "license": "GPL-3.0",
  "engines": {
    "node": "14.x",
    "npm": "6.x"
  },
  "scripts": {
    "deploy": "webpack --mode production",
    "watch": "webpack --mode development --watch",
    "build": "webpack --mode development",
    "test": "jest",
    "eslint": "eslint js/**"
  },
  "dependencies": {
<<<<<<< HEAD
    "@analytics/segment": "^0.6.0",
    "@fortawesome/fontawesome-free": "^5.1.0-4",
    "analytics": "^0.6.6",
=======
    "@fortawesome/fontawesome-free": "5.1.0-4",
    "assert": "^2.0.0",
>>>>>>> 72dae244
    "awesomplete": "^1.1.5",
    "bignumber.js": "^9.0.0",
    "bootstrap": "^4.3.1",
    "chart.js": "^2.9.3",
    "clipboard": "^2.0.4",
    "core-js": "^2.6.12",
    "crypto-browserify": "^3.12.0",
    "eth-net-props": "^1.0.33",
    "highlight.js": "^10.4.0",
    "https-browserify": "^1.0.0",
    "humps": "^2.0.1",
    "jquery": "^3.4.0",
    "lodash": "^4.17.19",
    "moment": "^2.24.0",
    "nanomorph": "^5.4.0",
    "numeral": "^2.0.6",
    "os-browserify": "^0.3.0",
    "path-parser": "^4.2.0",
    "phoenix": "file:../../../deps/phoenix",
    "phoenix_html": "file:../../../deps/phoenix_html",
    "popper.js": "^1.14.7",
    "reduce-reducers": "^0.4.3",
    "uniqid": "^5.2.0",
    "redux": "^4.0.5",
    "stream-browserify": "^3.0.0",
    "stream-http": "^3.1.1",
    "urijs": "^1.19.2",
    "url": "^0.11.0",
    "util": "^0.12.3",
    "web3": "^1.3.0"
  },
  "devDependencies": {
    "@babel/core": "^7.7.2",
    "@babel/polyfill": "^7.7.0",
    "@babel/preset-env": "^7.7.1",
    "autoprefixer": "^8.4.1",
    "babel-loader": "^8.0.6",
    "copy-webpack-plugin": "^6.0.3",
    "css-loader": "^3.1.0",
    "eslint": "^6.6.0",
    "eslint-config-standard": "^14.1.0",
    "eslint-plugin-import": "^2.18.2",
    "eslint-plugin-node": "^10.0.0",
    "eslint-plugin-promise": "^4.2.1",
    "eslint-plugin-standard": "^4.0.1",
    "file-loader": "^6.2.0",
    "jest": "^25.1.0",
    "mini-css-extract-plugin": "^1.3.1",
    "node-sass": "^5.0.0",
    "optimize-css-assets-webpack-plugin": "^5.0.4",
    "postcss": "^8.1.10",
    "postcss-loader": "^4.1.0",
    "sass-loader": "^10.1.0",
    "style-loader": "^1.3.0",
    "webpack": "^5.8.0",
    "webpack-cli": "^4.2.0"
  },
  "jest": {
    "moduleNameMapper": {
      "/css/app.scss": "<rootDir>/__mocks__/css/app.scss.js",
      "/css/stakes.scss": "<rootDir>/__mocks__/css/app.scss.js"
    }
  }
}<|MERGE_RESOLUTION|>--- conflicted
+++ resolved
@@ -19,14 +19,10 @@
     "eslint": "eslint js/**"
   },
   "dependencies": {
-<<<<<<< HEAD
     "@analytics/segment": "^0.6.0",
-    "@fortawesome/fontawesome-free": "^5.1.0-4",
     "analytics": "^0.6.6",
-=======
     "@fortawesome/fontawesome-free": "5.1.0-4",
     "assert": "^2.0.0",
->>>>>>> 72dae244
     "awesomplete": "^1.1.5",
     "bignumber.js": "^9.0.0",
     "bootstrap": "^4.3.1",
