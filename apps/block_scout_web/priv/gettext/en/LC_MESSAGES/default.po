--- conflicted
+++ resolved
@@ -1682,13 +1682,12 @@
 msgid "EVM Vesion"
 msgstr ""
 
-<<<<<<< HEAD
 #, elixir-format, fuzzy
 #: lib/block_scout_web/templates/layout/_topnav.html.eex:83
 msgid "Search by address, token symbol name, transaction hash, or block number"
-=======
+
 #, elixir-format
 #: lib/block_scout_web/templates/address/overview.html.eex:75
 msgid "Error: Could not determine contract creator."
->>>>>>> f92e6b23
+
 msgstr ""