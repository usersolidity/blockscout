FROM bitwalker/alpine-elixir-phoenix:latest

RUN apk --no-cache --update add alpine-sdk gmp-dev automake libtool inotify-tools autoconf python3

# Get Rust
RUN curl --proto '=https' --tlsv1.2 -sSf https://sh.rustup.rs | sh -s -- -y

ENV PATH="$HOME/.cargo/bin:${PATH}"
ENV RUSTFLAGS="-C target-feature=-crt-static"

EXPOSE 4000

ENV PORT=4000 \
    MIX_ENV="prod" \
    SECRET_KEY_BASE="RMgI4C1HSkxsEjdhtGMfwAHfyT6CKWXOgzCboJflfSm4jeAlic52io05KB6mqzc5"

# Cache elixir deps
ADD mix.exs mix.lock ./
ADD apps/block_scout_web/mix.exs ./apps/block_scout_web/
ADD apps/explorer/mix.exs ./apps/explorer/
ADD apps/ethereum_jsonrpc/mix.exs ./apps/ethereum_jsonrpc/
ADD apps/indexer/mix.exs ./apps/indexer/

RUN mix do deps.get, local.rebar --force, deps.compile

ADD . .

ARG COIN
ARG DISABLE_WRITE_API="false"
ARG DISABLE_INDEXER="false"
ARG DISABLE_WEBAPP="false"
RUN if [ "$COIN" != "" ]; then sed -i s/"POA"/"${COIN}"/g apps/block_scout_web/priv/gettext/en/LC_MESSAGES/default.po; fi

# Run forderground build and phoenix digest
RUN mix compile && mix phx.digest

# Add blockscout npm deps
RUN cd apps/block_scout_web/assets/ && \
    npm install && \
    npm run deploy && \
    cd -

RUN cd apps/explorer/ && \
    npm install && \
<<<<<<< HEAD
    apk update && apk del --force-broken-world alpine-sdk gmp-dev automake libtool inotify-tools autoconf python

RUN mix phx.digest

# RUN mix do ecto.drop --force, ecto.create, ecto.migrate

RUN mix phx.digest

# USER default
=======
    apk update && apk del --force-broken-world alpine-sdk gmp-dev automake libtool inotify-tools autoconf python3
>>>>>>> 72dae244

RUN mix phx.digest<|MERGE_RESOLUTION|>--- conflicted
+++ resolved
@@ -42,18 +42,8 @@
 
 RUN cd apps/explorer/ && \
     npm install && \
-<<<<<<< HEAD
     apk update && apk del --force-broken-world alpine-sdk gmp-dev automake libtool inotify-tools autoconf python
 
 RUN mix phx.digest
 
 # RUN mix do ecto.drop --force, ecto.create, ecto.migrate
-
-RUN mix phx.digest
-
-# USER default
-=======
-    apk update && apk del --force-broken-world alpine-sdk gmp-dev automake libtool inotify-tools autoconf python3
->>>>>>> 72dae244
-
-RUN mix phx.digest